﻿module LangGeneric_scala
open CommonTypes
open System.Numerics
open DAst
open FsUtils
open Language
open System.IO
<<<<<<< HEAD
open Asn1AcnAstUtilFunctions
=======
open System


let rec resolveReferenceType(t: Asn1TypeKind): Asn1TypeKind = 
    match t with
    | ReferenceType rt -> resolveReferenceType rt.resolvedType.Kind
    | _ -> t

let isJVMPrimitive (t: Asn1TypeKind) = 
    match resolveReferenceType t with
    | Integer _ | Real _ | NullType _ | Boolean _ -> true
    | _ -> false

let initMethSuffix k = 
    match isJVMPrimitive k with
    | false ->
        match k with
        | BitString bitString -> ""
        | _ -> "()"
    | true -> ""

let isEnumForJVMelseFalse (k: Asn1TypeKind): bool =
    match ST.lang with
    | Scala ->
        match resolveReferenceType k with
        | Enumerated e -> true
        | _ -> false
    | _ -> false
    
let isSequenceForJVMelseFalse (k: Asn1TypeKind): bool = 
    match ST.lang with
    | Scala ->
        match k with
        | Sequence s -> true
        | _ -> false
    | _ -> false

let isOctetStringForJVMelseFalse (k: Asn1TypeKind): bool = 
    match ST.lang with
    | Scala ->
        match k with
        | OctetString s -> true
        | _ -> false
    | _ -> false

let uperExprMethodCall k  sChildInitExpr =
    let isSequence = isSequenceForJVMelseFalse k 
    let isEnum = isEnumForJVMelseFalse k
    let isOctetString = isOctetStringForJVMelseFalse k
    
    match isSequence || sChildInitExpr.Equals("null") || isEnum || isOctetString with
    | true -> ""
    | false -> initMethSuffix k
>>>>>>> a920a96c

let getAccess2_scala (acc: Accessor) =
    match acc with
    | ValueAccess (sel, _, _) -> $".{sel}"
    | PointerAccess (sel, _, _) -> $".{sel}"
    | ArrayAccess (ix, _) -> $"({ix})"

#if false
let createBitStringFunction_funcBody_c handleFragmentation (codec:CommonTypes.Codec) (id : ReferenceToType) (typeDefinition:TypeDefinitionOrReference) isFixedSize  uperMaxSizeInBits minSize maxSize (errCode:ErrorCode) (p:CallerScope) =
    let ii = id.SequenceOfLevel + 1;
    let i = sprintf "i%d" (id.SequenceOfLevel + 1)
    let nSizeInBits = GetNumberOfBitsForNonNegativeInteger ( (maxSize - minSize))

    let funcBodyContent, localVariables =
        let nStringLength =
            match isFixedSize,  codec with
            | true , _    -> []
            | false, Encode -> []
            | false, Decode -> [Asn1SIntLocalVariable ("nCount", None)]

        match minSize with
        | _ when maxSize < 65536I && isFixedSize   -> uper_c.bitString_FixSize p.arg.p (getAccess_c p.arg) (minSize) errCode.errCodeName codec , nStringLength
        | _ when maxSize < 65536I && (not isFixedSize)  -> uper_c.bitString_VarSize p.arg.p (getAccess_c p.arg) (minSize) (maxSize) errCode.errCodeName nSizeInBits codec, nStringLength
        | _                                                ->
            handleFragmentation p codec errCode ii (uperMaxSizeInBits) minSize maxSize "" 1I true false
    {UPERFuncBodyResult.funcBody = funcBodyContent; errCodes = [errCode]; localVariables = localVariables; bValIsUnReferenced=false; bBsIsUnReferenced=false}
#endif

let maxSizeInBits (enc: Asn1Encoding) (t: Asn1AcnAst.Asn1Type): BigInteger =
    match enc with
    | UPER -> t.uperMaxSizeInBits
    | ACN -> t.acnMaxSizeInBits
    | _ -> raise (BugErrorException $"Unexpected encoding: {enc}")

let srcDirName = Path.Combine("src", "main", "scala", "asn1src")
let asn1rtlDirName  = Path.Combine("src", "main", "scala", "asn1scala")

type LangBasic_scala() =
    inherit ILangBasic()
        override this.cmp (s1:string) (s2:string) = s1 = s2
        override this.keywords = scala_keywords
        override this.OnTypeNameConflictTryAppendModName = true
        override this.declare_IntegerNoRTL = "", "Int", "INTEGER"
        override this.declare_PosIntegerNoRTL = "", " asn1SccUint" , "INTEGER"
        override this.getRealRtlTypeName   = "", "asn1Real", "REAL"
        override this.getObjectIdentifierRtlTypeName  relativeId = 
            let asn1Name = if relativeId then "RELATIVE-OID" else "OBJECT IDENTIFIER"
            "", "Asn1ObjectIdentifier", asn1Name
        override this.getTimeRtlTypeName  timeClass = 
            let asn1Name = "TIME"
            match timeClass with 
            | Asn1LocalTime                    _ -> "", "Asn1LocalTime", asn1Name
            | Asn1UtcTime                      _ -> "", "Asn1UtcTime", asn1Name
            | Asn1LocalTimeWithTimeZone        _ -> "", "Asn1TimeWithTimeZone", asn1Name
            | Asn1Date                           -> "", "Asn1Date", asn1Name
            | Asn1Date_LocalTime               _ -> "", "Asn1DateLocalTime", asn1Name
            | Asn1Date_UtcTime                 _ -> "", "Asn1DateUtcTime", asn1Name
            | Asn1Date_LocalTimeWithTimeZone   _ -> "", "Asn1DateTimeWithTimeZone", asn1Name
        override this.getNullRtlTypeName  = "", "NullType", "NULL"
        override this.getBoolRtlTypeName = "","Boolean","BOOLEAN"

type LangBasic_scala() =
    inherit ILangBasic()
        override this.cmp (s1:string) (s2:string) = s1 = s2
        override this.keywords = scala_keyworkds
        override this.OnTypeNameConflictTryAppendModName = true
        override this.declare_IntegerNoRTL = "", "Int", "INTEGER"
        override this.declare_PosIntegerNoRTL = "", " asn1SccUint" , "INTEGER"
        override this.getRealRtlTypeName   = "", "asn1Real", "REAL"
        override this.getObjectIdentifierRtlTypeName  relativeId = 
            let asn1Name = if relativeId then "RELATIVE-OID" else "OBJECT IDENTIFIER"
            "", "Asn1ObjectIdentifier", asn1Name
        override this.getTimeRtlTypeName  timeClass = 
            let asn1Name = "TIME"
            match timeClass with 
            | Asn1LocalTime                    _ -> "", "Asn1LocalTime", asn1Name
            | Asn1UtcTime                      _ -> "", "Asn1UtcTime", asn1Name
            | Asn1LocalTimeWithTimeZone        _ -> "", "Asn1TimeWithTimeZone", asn1Name
            | Asn1Date                           -> "", "Asn1Date", asn1Name
            | Asn1Date_LocalTime               _ -> "", "Asn1DateLocalTime", asn1Name
            | Asn1Date_UtcTime                 _ -> "", "Asn1DateUtcTime", asn1Name
            | Asn1Date_LocalTimeWithTimeZone   _ -> "", "Asn1DateTimeWithTimeZone", asn1Name
        override this.getNullRtlTypeName  = "", "NullType", "NULL"
        override this.getBoolRtlTypeName = "","Boolean","BOOLEAN"

type LangGeneric_scala() =
    inherit ILangGeneric()
        override _.ArrayStartIndex = 0

        override _.intValueToString (i:BigInteger) (intClass:Asn1AcnAst.IntegerClass) =
            match intClass with
            | Asn1AcnAst.ASN1SCC_Int8     _ ->  sprintf "%s" (i.ToString())
            | Asn1AcnAst.ASN1SCC_Int16    _ ->  sprintf "%s" (i.ToString())
            | Asn1AcnAst.ASN1SCC_Int32    _ ->  sprintf "%s" (i.ToString())
            | Asn1AcnAst.ASN1SCC_Int64    _ ->  sprintf "%sL" (i.ToString())
            | Asn1AcnAst.ASN1SCC_Int _ when 
                i >= BigInteger System.Int32.MinValue && 
                i <= BigInteger System.Int32.MaxValue -> 
                    sprintf "%s" (i.ToString())
            | Asn1AcnAst.ASN1SCC_Int      _ ->  sprintf "%sL" (i.ToString())
            | Asn1AcnAst.ASN1SCC_UInt8    _ ->  sprintf "UByte.fromRaw(%s)" (i.ToString())
            | Asn1AcnAst.ASN1SCC_UInt16   _ ->  sprintf "UShort.fromRaw(%s)" (i.ToString())
            | Asn1AcnAst.ASN1SCC_UInt32   _ ->  sprintf "UInt.fromRaw(%s)" (i.ToString())
            | Asn1AcnAst.ASN1SCC_UInt64   _ ->  sprintf "ULong.fromRaw(%sL)" (i.ToString())
            | Asn1AcnAst.ASN1SCC_UInt     _ ->  sprintf "ULong.fromRaw(%sL)" (i.ToString())

        override _.asn1SccIntValueToString (i: BigInteger) (unsigned: bool) =
            let iStr = i.ToString()
            if unsigned then $"ULong.fromRaw({iStr})" else iStr

        override _.doubleValueToString (v:double) =
            v.ToString(FsUtils.doubleParseString, System.Globalization.NumberFormatInfo.InvariantInfo)

        override _.initializeString stringSize = sprintf "Array.fill[UByte](%d.toInt+1)(0x0.toRawUByte)" stringSize

        override _.supportsInitExpressions = false

        override this.getPointer (sel: Selection) = sel.joined this

        override this.getValue (sel: Selection) = sel.joined this
        override this.getValueUnchecked (sel: Selection) (kind: UncheckedAccessKind) = this.joinSelectionUnchecked sel kind
        override this.getPointerUnchecked (sel: Selection) (kind: UncheckedAccessKind) = this.joinSelectionUnchecked sel kind
        override _.joinSelectionUnchecked (sel: Selection) (kind: UncheckedAccessKind) =
            let len = sel.path.Length
            List.fold (fun str (ix, accessor) ->
                let accStr =
                    match accessor with
                    | ValueAccess (id, _, isOpt) ->
                        if isOpt && (kind = FullAccess || ix < len - 1) then $".{id}.get" else $".{id}"
                    | PointerAccess (id, _, isOpt) ->
                        if isOpt && (kind = FullAccess || ix < len - 1) then $".{id}.get" else $".{id}"
                    | ArrayAccess (ix, _) -> $"({ix})"
                $"{str}{accStr}"
            ) sel.receiverId (List.indexed sel.path)
        override this.getAccess (sel: Selection) = "."

        override this.getAccess2 (acc: Accessor) = getAccess2_scala acc

        override this.getPtrPrefix _ = ""

        override this.getPtrSuffix _ = ""

        override this.getStar _ = ""

        override this.getArrayItem (sel: Selection) (idx:string) (childTypeIsString: bool) =
            (sel.appendSelection "arr" FixArray false).append (ArrayAccess (idx, if childTypeIsString then FixArray else Value))

        override this.getNamedItemBackendName (defOrRef:TypeDefinitionOrReference option) (nm:Asn1AcnAst.NamedItem) =
            let itemname =
                match defOrRef with
                | Some (TypeDefinition td) -> td.typedefName + "." + ToC nm.scala_name
                | Some (ReferenceToExistingDefinition rted) -> rted.typedefName + "." + ToC nm.scala_name
                | _ -> ToC nm.scala_name
            itemname

        override this.getNamedItemBackendName0 (nm:Asn1Ast.NamedItem)  = nm.scala_name
        override this.setNamedItemBackendName0 (nm:Asn1Ast.NamedItem) (newValue:string) : Asn1Ast.NamedItem =
            {nm with scala_name = newValue}

        override this.getNamedItemBackendName2 (_:string) (_:string) (nm:Asn1AcnAst.NamedItem) =
            ToC nm.scala_name

        override this.decodeEmptySeq _ = None
        override this.decode_nullType _ = None

        override this.Length exp sAcc =
            isvalid_scala.ArrayLen exp sAcc

        override this.typeDef (ptd:Map<ProgrammingLanguage, FE_PrimitiveTypeDefinition>) = ptd.[Scala]
        override this.getTypeDefinition (td:Map<ProgrammingLanguage, FE_TypeDefinition>) = td.[Scala]
        override this.getEnumTypeDefinition (td:Map<ProgrammingLanguage, FE_EnumeratedTypeDefinition>) = td.[Scala]
        override this.getStrTypeDefinition (td:Map<ProgrammingLanguage, FE_StringTypeDefinition>) = td.[Scala]
        override this.getChoiceTypeDefinition (td:Map<ProgrammingLanguage, FE_ChoiceTypeDefinition>) = td.[Scala]
        override this.getSequenceTypeDefinition (td:Map<ProgrammingLanguage, FE_SequenceTypeDefinition>) = td.[Scala]
        override this.getSizeableTypeDefinition (td:Map<ProgrammingLanguage, FE_SizeableTypeDefinition>) = td.[Scala]
        override this.getAsn1ChildBackendName (ch:Asn1Child) = ch._scala_name
        override this.getAsn1ChChildBackendName (ch:ChChildInfo) = ch._scala_name
        override _.getChildInfoName (ch:Asn1Ast.ChildInfo)  = ch.scala_name
        override _.setChildInfoName (ch:Asn1Ast.ChildInfo) (newValue:string) = {ch with scala_name = newValue}
        override this.getAsn1ChildBackendName0 (ch:Asn1AcnAst.Asn1Child) = ch._scala_name
        override this.getAsn1ChChildBackendName0 (ch:Asn1AcnAst.ChChildInfo) = ch._scala_name
        override _.getChoiceChildPresentWhenName (ch:Asn1AcnAst.Choice ) (c:Asn1AcnAst.ChChildInfo) : string =
            ch.typeDef[Scala].typeName + "." + (ToC c.present_when_name) + "_PRESENT"

        override this.getRtlFiles  (encodings:Asn1Encoding list) (_ :string list) =
            let encRtl = match encodings |> Seq.exists(fun e -> e = UPER || e = ACN ) with true -> ["asn1crt_encoding"] | false -> []
            let uperRtl = match encodings |> Seq.exists(fun e -> e = UPER || e = ACN) with true -> ["asn1crt_encoding_uper"] | false -> []
            let acnRtl = match encodings |> Seq.exists(fun e -> e = ACN) with true -> ["asn1crt_encoding_acn"] | false -> []
            let xerRtl = match encodings |> Seq.exists(fun e -> e = XER) with true -> ["asn1crt_encoding_xer"] | false -> []
            encRtl@uperRtl@acnRtl@xerRtl

        override this.getEmptySequenceInitExpression sTypeDefName = $"{sTypeDefName}()"
        override this.callFuncWithNoArgs () = "()"
        override this.rtlModuleName  = ""
        override this.AssignOperator = "="
        override this.TrueLiteral = "true"
        override this.FalseLiteral = "false"
        override this.emptyStatement = ""
        override this.bitStreamName = "BitStream"
        override this.unaryNotOperator    = "!"
        override this.modOp               = "%"
        override this.eqOp                = "=="
        override this.neqOp               = "!="
        override this.andOp               = "&&"
        override this.orOp                = "||"
        override this.initMethod           = InitMethod.Procedure
        override _.decodingKind = Copy
        override _.usesWrappedOptional = true
        override this.castExpression (sExp:string) (sCastType:string) = sprintf "(%s)(%s)" sCastType sExp
        override this.createSingleLineComment (sText:string) = sprintf "/*%s*/" sText

        override _.SpecNameSuffix = "Def"
        override _.SpecExtension = "scala"
        override _.BodyExtension = "scala"
        override _.Keywords  = CommonTypes.scala_keywords


        override _.getValueAssignmentName (vas: ValueAssignment) = vas.scala_name

        override this.hasModules = false
        override this.allowsSrcFilesWithNoFunctions = true
        override this.requiresValueAssignmentsInSrcFile = true
        override this.supportsStaticVerification = false
<<<<<<< HEAD

        override this.getSeqChild (sel: Selection) (childName:string) (childTypeIsString: bool) (childIsOptional: bool) =
            sel.appendSelection childName (if childTypeIsString then FixArray else Value) childIsOptional

        override this.getChChild (sel: Selection) (childName:string) (childTypeIsString: bool) : Selection =
            Selection.emptyPath childName (if childTypeIsString then FixArray else Value)

        override this.choiceIDForNone (typeIdsSet:Map<string,int>) (id:ReferenceToType) = ""

        override this.presentWhenName (defOrRef:TypeDefinitionOrReference option) (ch:ChChildInfo) : string =
            let parentName =
=======
        
        override this.getSeqChildIsPresent (fpt:FuncParamType) (childName:string) =
            //sprintf "%s%sexist.%s = 1" fpt.p (this.getAccess fpt) childName
            raise (NotImplementedException())

        override this.getSeqChild (fpt:FuncParamType) (childName:string) (childTypeIsString: bool) (removeDots: bool) =
            let newPath = sprintf "%s%s%s" fpt.p (this.getAccess fpt) childName
            let newPath = if removeDots then (ToC newPath) else newPath
            if childTypeIsString then (FIXARRAY newPath) else (VALUE newPath)
            
        override this.getChChild (fpt:FuncParamType) (childName:string) (childTypeIsString: bool) : FuncParamType =
            //let newPath = sprintf "e" // always use e for pattern matching
            //let newPath = sprintf "%s%s%s" fpt.p (this.getAccess fpt) childName
            //let newPath = sprintf "%s.%s" fpt.p childName
            let newPath = sprintf "%s" childName
            if childTypeIsString then (FIXARRAY newPath) else (VALUE newPath)
            
        override this.choiceIDForNone (typeIdsSet:Map<string,int>) (id:ReferenceToType) =  
            let prefix = ToC (id.AcnAbsPath.Tail.StrJoin("_").Replace("#","elem"))
            match typeIdsSet.TryFind prefix with
            | None  -> prefix + "_NONE" 
            | Some a when a = 1 -> prefix + "_NONE" 
            | Some a            -> ToC (id.AcnAbsPath.StrJoin("_").Replace("#","elem")) + "_NONE" 

        override this.presentWhenName (defOrRef:TypeDefintionOrReference option) (ch:ChChildInfo) : string =
            let parentName = 
>>>>>>> a920a96c
                match defOrRef with
                | Some a -> match a with
                            | ReferenceToExistingDefinition b -> b.typedefName + "."
                            | TypeDefinition c -> c.typedefName + "."
                | None -> ""
            parentName + (ToC ch._present_when_name_private) + "_PRESENT"

        override this.getParamTypeSuffix (t:Asn1AcnAst.Asn1Type) (suf:string) (c:Codec) : CallerScope =
            let rec getRecvType (kind: Asn1AcnAst.Asn1TypeKind) =
                match kind with
                | Asn1AcnAst.NumericString _ | Asn1AcnAst.IA5String _ -> FixArray // TODO: For Ada, this is Value no matter what?
                | Asn1AcnAst.ReferenceType r -> getRecvType r.resolvedType.Kind
                | _ -> Pointer
            let recvId = "pVal" + suf
            {CallerScope.modName = t.id.ModName; arg = Selection.emptyPath recvId (getRecvType t.Kind) }

        override this.getParamValue (t:Asn1AcnAst.Asn1Type) (p:Selection) (c:Codec) =
            p.joined this


        override this.getLocalVariableDeclaration (lv:LocalVariable) : string  =
            match lv with
            | SequenceOfIndex (i,None)                  -> sprintf "var i%d: Int = 0" i
            | SequenceOfIndex (i,Some iv)               -> sprintf "var i%d: Int = %s" i iv
            | IntegerLocalVariable (name,None)          -> sprintf "var %s: Int = 0" name
            | IntegerLocalVariable (name,Some iv)       -> sprintf "var %s: Int = %s" name iv
            | Asn1SIntLocalVariable (name,None)         -> sprintf "var %s: Int = 0" name
            | Asn1SIntLocalVariable (name,Some iv)      -> sprintf "var %s: Int = %s" name iv
            | Asn1UIntLocalVariable (name,None)         -> sprintf "var %s: UInt = 0" name
            | Asn1UIntLocalVariable (name,Some iv)      -> sprintf "var %s: UInt = %s" name iv
            | FlagLocalVariable (name,None)             -> sprintf "var %s: Boolean = false" name
            | FlagLocalVariable (name,Some iv)          -> sprintf "var %s: Boolean = %s" name iv
            | BooleanLocalVariable (name,None)          -> sprintf "var %s: Boolean = false" name
            | BooleanLocalVariable (name,Some iv)       -> sprintf "var %s: Boolean = %s" name iv
            | AcnInsertedChild(name, vartype, initVal)  ->
                sprintf "var %s: %s = %s" name vartype initVal

            | GenericLocalVariable lv                   ->
                sprintf "var %s%s: %s%s = %s" (if lv.isStatic then "static " else "") lv.name lv.varType (if lv.arrSize.IsNone then "" else "["+lv.arrSize.Value+"]") (if lv.initExp.IsNone then "" else lv.initExp.Value)


        override this.getLongTypedefName (tdr:TypeDefinitionOrReference) : string =
            match tdr with
            | TypeDefinition  td -> td.typedefName
            | ReferenceToExistingDefinition ref -> ref.typedefName


        override this.toHex n = sprintf "0x%x" n

        override this.bitStringValueToByteArray (v : BitStringValue) = FsUtils.bitStringValueToByteArray (StringLoc.ByValue v)

        override this.generatePrecond (enc: Asn1Encoding) (t: Asn1AcnAst.Asn1Type) = [$"codec.validate_offset_bits({maxSizeInBits enc t})"]

        override this.generatePostcond (enc: Asn1Encoding) (funcNameBase: string) (p: CallerScope) (t: Asn1AcnAst.Asn1Type) (codec: Codec) =
            match codec with
            | Encode ->
                let res = $"""
res match
    case Left(_) => true
    case Right(res) =>
        val w1 = old(codec)
        val w2 = codec
        w1.bufLength() == w2.bufLength() && w2.bitIndex() <= w1.bitIndex() + {maxSizeInBits enc t} && w1.isPrefixOf(w2) && {{
            val (r1, r2) = {enc}.reader(w1, w2)
            val (r2Got, resGot) = {funcNameBase}_Decode_pure(r1)
            resGot == RightMut(pVal) && r2Got == r2
        }}"""
                Some (res.TrimStart())
            | Decode -> Some $"codec.base.bitStream.buf == old(codec).base.bitStream.buf && codec.base.bitStream.bitIndex() <= old(codec).base.bitStream.bitIndex() + {maxSizeInBits enc t}"

        override this.uper =
            {
                Uper_parts.createLv = (fun name -> Asn1SIntLocalVariable(name,None))
                requires_sBlockIndex  = true
                requires_sBLJ = false
                requires_charIndex = false
                requires_IA5String_i = true
                count_var            = Asn1SIntLocalVariable ("nCount", None)
                requires_presenceBit = false
                catd                 = false
                //createBitStringFunction = createBitStringFunction_funcBody_c
                seqof_lv              =
<<<<<<< HEAD
                  (fun id minSize maxSize -> [SequenceOfIndex (id.SequenceOfLevel + 1, None)])
=======
                  (fun id minSize maxSize -> [SequenceOfIndex (id.SeqeuenceOfLevel + 1, None)])
                exprMethodCall        = uperExprMethodCall

>>>>>>> a920a96c
            }
        override this.acn =
            {
                Acn_parts.null_valIsUnReferenced = true
                checkBitPatternPresentResult = true
                getAcnDepSizeDeterminantLocVars =
                    fun  sReqBytesForUperEncoding ->
                        [
                            GenericLocalVariable {GenericLocalVariable.name = "arr"; varType = "byte"; arrSize = Some sReqBytesForUperEncoding; isStatic = true; initExp = None}
                            GenericLocalVariable {GenericLocalVariable.name = "bitStrm"; varType = "BitStream"; arrSize = None; isStatic = false; initExp = None}
                        ]
                createLocalVariableEnum =
                    (fun rtlIntType -> GenericLocalVariable {GenericLocalVariable.name = "intVal"; varType= rtlIntType; arrSize= None; isStatic = false; initExp= (Some("0L")) })
                choice_handle_always_absent_child = false
                choice_requires_tmp_decoding = false
            }
        override this.init =
            {
                Initialize_parts.zeroIA5String_localVars    = fun _ -> []
                choiceComponentTempInit                     = false
                initMethSuffix                              = initMethSuffix
            }
        override this.atc =
            {
                Atc_parts.uperPrefix = ""
                acnPrefix            = "ACN_"
                xerPrefix            = "XER_"
                berPrefix            = "BER_"
            }

        override this.CreateMakeFile (r:AstRoot)  (di:DirInfo) =
            ()

        override this.CreateAuxFiles (r:AstRoot)  (di:DirInfo) (arrsSrcTstFiles : string list, arrsHdrTstFiles:string list) =
            let CreateScalaMainFile (r:AstRoot)  outDir  =
                // Main file for test case
                let printMain =    test_cases_scala.PrintMain //match l with C -> test_cases_c.PrintMain | Ada -> test_cases_c.PrintMain
                let content = printMain "testsuite"
                let outFileName = Path.Combine(outDir, "mainprogram.scala")
                File.WriteAllText(outFileName, content.Replace("\r",""))

            CreateScalaMainFile r di.srcDir



        override this.getDirInfo (target:Targets option) rootDir =
            {
                rootDir = rootDir;
                srcDir=Path.Combine(rootDir, srcDirName);
                asn1rtlDir=Path.Combine(rootDir, asn1rtlDirName);
                boardsDir=rootDir
            }

        override this.getTopLevelDirs (target:Targets option) =
            [asn1rtlDirName; srcDirName; "lib"]<|MERGE_RESOLUTION|>--- conflicted
+++ resolved
@@ -5,11 +5,7 @@
 open FsUtils
 open Language
 open System.IO
-<<<<<<< HEAD
-open Asn1AcnAstUtilFunctions
-=======
 open System
-
 
 let rec resolveReferenceType(t: Asn1TypeKind): Asn1TypeKind = 
     match t with
@@ -53,7 +49,7 @@
         | _ -> false
     | _ -> false
 
-let uperExprMethodCall k  sChildInitExpr =
+let uperExprMethodCall k sChildInitExpr =
     let isSequence = isSequenceForJVMelseFalse k 
     let isEnum = isEnumForJVMelseFalse k
     let isOctetString = isOctetStringForJVMelseFalse k
@@ -61,7 +57,6 @@
     match isSequence || sChildInitExpr.Equals("null") || isEnum || isOctetString with
     | true -> ""
     | false -> initMethSuffix k
->>>>>>> a920a96c
 
 let getAccess2_scala (acc: Accessor) =
     match acc with
@@ -110,31 +105,7 @@
         override this.getObjectIdentifierRtlTypeName  relativeId = 
             let asn1Name = if relativeId then "RELATIVE-OID" else "OBJECT IDENTIFIER"
             "", "Asn1ObjectIdentifier", asn1Name
-        override this.getTimeRtlTypeName  timeClass = 
-            let asn1Name = "TIME"
-            match timeClass with 
-            | Asn1LocalTime                    _ -> "", "Asn1LocalTime", asn1Name
-            | Asn1UtcTime                      _ -> "", "Asn1UtcTime", asn1Name
-            | Asn1LocalTimeWithTimeZone        _ -> "", "Asn1TimeWithTimeZone", asn1Name
-            | Asn1Date                           -> "", "Asn1Date", asn1Name
-            | Asn1Date_LocalTime               _ -> "", "Asn1DateLocalTime", asn1Name
-            | Asn1Date_UtcTime                 _ -> "", "Asn1DateUtcTime", asn1Name
-            | Asn1Date_LocalTimeWithTimeZone   _ -> "", "Asn1DateTimeWithTimeZone", asn1Name
-        override this.getNullRtlTypeName  = "", "NullType", "NULL"
-        override this.getBoolRtlTypeName = "","Boolean","BOOLEAN"
-
-type LangBasic_scala() =
-    inherit ILangBasic()
-        override this.cmp (s1:string) (s2:string) = s1 = s2
-        override this.keywords = scala_keyworkds
-        override this.OnTypeNameConflictTryAppendModName = true
-        override this.declare_IntegerNoRTL = "", "Int", "INTEGER"
-        override this.declare_PosIntegerNoRTL = "", " asn1SccUint" , "INTEGER"
-        override this.getRealRtlTypeName   = "", "asn1Real", "REAL"
-        override this.getObjectIdentifierRtlTypeName  relativeId = 
-            let asn1Name = if relativeId then "RELATIVE-OID" else "OBJECT IDENTIFIER"
-            "", "Asn1ObjectIdentifier", asn1Name
-        override this.getTimeRtlTypeName  timeClass = 
+        override this.getTimeRtlTypeName timeClass = 
             let asn1Name = "TIME"
             match timeClass with 
             | Asn1LocalTime                    _ -> "", "Asn1LocalTime", asn1Name
@@ -285,7 +256,10 @@
         override this.allowsSrcFilesWithNoFunctions = true
         override this.requiresValueAssignmentsInSrcFile = true
         override this.supportsStaticVerification = false
-<<<<<<< HEAD
+
+        override this.getSeqChildIsPresent (sel: Selection) (childName:string) =
+            //sprintf "%s%sexist.%s = 1" fpt.p (this.getAccess fpt) childName
+            raise (NotImplementedException())
 
         override this.getSeqChild (sel: Selection) (childName:string) (childTypeIsString: bool) (childIsOptional: bool) =
             sel.appendSelection childName (if childTypeIsString then FixArray else Value) childIsOptional
@@ -297,34 +271,6 @@
 
         override this.presentWhenName (defOrRef:TypeDefinitionOrReference option) (ch:ChChildInfo) : string =
             let parentName =
-=======
-        
-        override this.getSeqChildIsPresent (fpt:FuncParamType) (childName:string) =
-            //sprintf "%s%sexist.%s = 1" fpt.p (this.getAccess fpt) childName
-            raise (NotImplementedException())
-
-        override this.getSeqChild (fpt:FuncParamType) (childName:string) (childTypeIsString: bool) (removeDots: bool) =
-            let newPath = sprintf "%s%s%s" fpt.p (this.getAccess fpt) childName
-            let newPath = if removeDots then (ToC newPath) else newPath
-            if childTypeIsString then (FIXARRAY newPath) else (VALUE newPath)
-            
-        override this.getChChild (fpt:FuncParamType) (childName:string) (childTypeIsString: bool) : FuncParamType =
-            //let newPath = sprintf "e" // always use e for pattern matching
-            //let newPath = sprintf "%s%s%s" fpt.p (this.getAccess fpt) childName
-            //let newPath = sprintf "%s.%s" fpt.p childName
-            let newPath = sprintf "%s" childName
-            if childTypeIsString then (FIXARRAY newPath) else (VALUE newPath)
-            
-        override this.choiceIDForNone (typeIdsSet:Map<string,int>) (id:ReferenceToType) =  
-            let prefix = ToC (id.AcnAbsPath.Tail.StrJoin("_").Replace("#","elem"))
-            match typeIdsSet.TryFind prefix with
-            | None  -> prefix + "_NONE" 
-            | Some a when a = 1 -> prefix + "_NONE" 
-            | Some a            -> ToC (id.AcnAbsPath.StrJoin("_").Replace("#","elem")) + "_NONE" 
-
-        override this.presentWhenName (defOrRef:TypeDefintionOrReference option) (ch:ChChildInfo) : string =
-            let parentName = 
->>>>>>> a920a96c
                 match defOrRef with
                 | Some a -> match a with
                             | ReferenceToExistingDefinition b -> b.typedefName + "."
@@ -407,13 +353,9 @@
                 catd                 = false
                 //createBitStringFunction = createBitStringFunction_funcBody_c
                 seqof_lv              =
-<<<<<<< HEAD
                   (fun id minSize maxSize -> [SequenceOfIndex (id.SequenceOfLevel + 1, None)])
-=======
-                  (fun id minSize maxSize -> [SequenceOfIndex (id.SeqeuenceOfLevel + 1, None)])
-                exprMethodCall        = uperExprMethodCall
-
->>>>>>> a920a96c
+
+                exprMethodCall = uperExprMethodCall
             }
         override this.acn =
             {
