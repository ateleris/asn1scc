--- conflicted
+++ resolved
@@ -46,9 +46,6 @@
 //    {UserDefinedTypeScope.typeID=[MD md; VA vs]; asn1TypeName=None; asn1VarName=Some vs;varID=[]}
 
 let visitSeqChild (s:UserDefinedTypeScope) (ch:ParameterizedAsn1Ast.ChildInfo) : UserDefinedTypeScope=
-<<<<<<< HEAD
-    s@[SEQ_CHILD (ch.Name.Value, ch.Optionality.IsSome)]
-=======
     let isOptional =
         match ch.Optionality with
         | None -> false
@@ -56,9 +53,7 @@
         | Some(ParameterizedAsn1Ast.AlwaysPresent) -> false
         | Some(ParameterizedAsn1Ast.Optional) -> true
         | Some(ParameterizedAsn1Ast.Default(_)) -> true
-
-    s@[SEQ_CHILD (ch.Name.Value, isOptional )]
->>>>>>> a920a96c
+    s@[SEQ_CHILD (ch.Name.Value, isOptional)]
 
 let visitChoiceChild (s:UserDefinedTypeScope) (ch:ParameterizedAsn1Ast.ChildInfo) : UserDefinedTypeScope=
     s@[CH_CHILD (ch.Name.Value, ToC2 ch.Name.Value, "")]
@@ -392,8 +387,6 @@
         | []    ->  aux (Asn1Ast.ReferenceType({Asn1Ast.ReferenceType.modName = mdName; tasName = ts; tabularized = false; refEnc= refEnc}))
         | _     ->  raise(BugErrorException "")
 
-
-
 let MapTypeAssignment (r:ParameterizedAsn1Ast.AstRoot) (m:ParameterizedAsn1Ast.Asn1Module) (tas:ParameterizedAsn1Ast.TypeAssignment) :Asn1Ast.TypeAssignment =
     {
         Asn1Ast.TypeAssignment.Name = tas.Name
@@ -424,7 +417,6 @@
         ada_name = vas.ada_name
     }
 
-
 let MapModule (r:ParameterizedAsn1Ast.AstRoot) (m:ParameterizedAsn1Ast.Asn1Module) :Asn1Ast.Asn1Module =
     let DoImportedModule (x:ParameterizedAsn1Ast.ImportedModule) : Asn1Ast.ImportedModule =
         { Asn1Ast.ImportedModule.Name = x.Name; Types = x.Types; Values = x.Values}
