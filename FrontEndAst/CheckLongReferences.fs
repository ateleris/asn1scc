--- conflicted
+++ resolved
@@ -377,29 +377,14 @@
                         | ValResultOK   expType -> ns
                         | ValResultError (l,errMsg) -> raise(SemanticError(l, errMsg))
                 | _                     -> ns
-<<<<<<< HEAD
-            checkType r tasPositions (parents@[t]) (curentPath@[SEQ_CHILD (ac.Name.Value, ac.Optionality.IsSome)])  ac.Type ns1
-=======
-            let isOptional = 
-                match ac.Optionality with
-                | Some (Optional _) -> true
-                | Some AlwaysAbsent -> true
-                | Some AlwaysPresent -> true
-                | None                 -> false
-            checkType r tasPositions (parents@[t]) (curentPath@[SEQ_CHILD (ac.Name.Value, isOptional)])  ac.Type ns1
->>>>>>> a920a96c
+            checkType r tasPositions (parents@[t]) (curentPath@[SEQ_CHILD (ac.Name.Value, ac.Optionality.IsSome)]) ac.Type ns1
         ) curState
     | Choice ch ->
         let ns0 = checkChoicePresentWhen r tasPositions curState (parents) t ch visibleParameters
         let ns1 = choiceEnumReference r tasPositions ns0 (parents) t ch visibleParameters ch.acnProperties.enumDeterminant
-        ch.children|>
-<<<<<<< HEAD
+        ch.children |>
         List.fold (fun ns ac -> checkType r tasPositions (parents@[t]) (curentPath@[SEQ_CHILD (ac.Name.Value, ac.Optionality.IsSome)])  ac.Type ns ) ns1
     | ReferenceType ref ->
-=======
-        List.fold (fun ns ac -> checkType r tasPositions (parents@[t]) (curentPath@[CH_CHILD (ac.Name.Value,ac.present_when_name,"")])  ac.Type ns ) ns1
-    | ReferenceType ref -> 
->>>>>>> a920a96c
         let dummy = ref.tasName
         let aaa = t.id.AsString
 
