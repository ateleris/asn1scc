﻿module DastValidate2

open System
open System.Numerics
open System.Globalization
open System.IO

open FsUtils
open CommonTypes
open Asn1AcnAst
open Asn1AcnAstUtilFunctions
open Asn1Fold
open DAst
open Language
open DAstUtilFunctions



let printGenericConAsAsn1  valToStrFunc    (c:Asn1AcnAst.GenericConstraint<'v>)  =
    Asn1Fold.foldGenericConstraint
        (fun _ e1 e2 b s      -> stg_asn1.Print_UnionConstraint e1 e2, s)
        (fun _ e1 e2 s        -> stg_asn1.Print_IntersectionConstraint e1 e2, s)
        (fun _ e s            -> stg_asn1.Print_AllExceptConstraint e, s)
        (fun _ e1 e2 s        -> stg_asn1.Print_ExceptConstraint e1 e2, s)
        (fun _ e s            -> stg_asn1.Print_RootConstraint e, s)
        (fun _ e1 e2 s        -> stg_asn1.Print_RootConstraint2 e1 e2, s)
        (fun _ v  s           -> stg_asn1.Print_SingleValueConstraint (valToStrFunc v) ,s)
        c
        0 |> fst

let printRangeConAsAsn1 valToStrFunc   (c:Asn1AcnAst.RangeTypeConstraint<'v1,'v1>)  =
    Asn1Fold.foldRangeTypeConstraint
        (fun _ e1 e2 b s      -> stg_asn1.Print_UnionConstraint e1 e2, s)
        (fun _ e1 e2 s        -> stg_asn1.Print_IntersectionConstraint e1 e2, s)
        (fun _ e s            -> stg_asn1.Print_AllExceptConstraint e, s)
        (fun _ e1 e2 s        -> stg_asn1.Print_ExceptConstraint e1 e2, s)
        (fun _ e s            -> stg_asn1.Print_RootConstraint e, s)
        (fun _ e1 e2 s        -> stg_asn1.Print_RootConstraint2 e1 e2, s)
        (fun _ v  s           -> stg_asn1.Print_SingleValueConstraint (valToStrFunc v) ,s)
        (fun _ v1 v2  minIsIn maxIsIn s   ->
            stg_asn1.Print_RangeConstraint (valToStrFunc v1) (valToStrFunc v2) minIsIn maxIsIn, s)
        (fun _ v1 minIsIn s   -> stg_asn1.Print_RangeConstraint_val_MAX (valToStrFunc v1) minIsIn, s)
        (fun _ v2 maxIsIn s   -> stg_asn1.Print_RangeConstraint_MIN_val (valToStrFunc v2) maxIsIn, s)
        c
        0 |> fst


let ValidationBlockAsStringExpr = function
    | VCBTrue        -> "true"
    | VCBFalse       -> "false"
    | VCBExpression sExp -> sExp
    | VCBStatement (sStat,_) -> sStat


let ValidationCodeBlock_OR (lm:LanguageMacros) vp1 vp2 =
    let expressionOrStatement  =  lm.isvalid.ExpressionOrStatement
    let statementOrExpression  = lm.isvalid.StatementOrExpression
    let statementOrStatement  = lm.isvalid.StatementOrStatement
    let expOr = lm.isvalid.ExpOr
    match vp1, vp2 with
    | VCBTrue,   _                                       -> VCBTrue
    | _,VCBTrue                                          -> VCBTrue
    | VCBFalse, _                                        -> vp2
    | _, VCBFalse                                        -> vp1
    | VCBExpression sExp1, VCBExpression sExp2    -> VCBExpression (expOr sExp1 sExp2)
    | VCBExpression sExp1, VCBStatement (sStat2, lv2)    -> VCBStatement(expressionOrStatement sExp1 sStat2, lv2)
    | VCBStatement (sStat1, lv1), VCBExpression sExp2    -> VCBStatement(statementOrExpression sStat1 sExp2, lv1)
    | VCBStatement (sStat1, lv1), VCBStatement (sStat2,lv2)    -> VCBStatement(statementOrStatement sStat1 sStat2, lv1@lv2)

let ValidationCodeBlock_AND  (lm:LanguageMacros) vp1 vp2 =
    let expressionAndStatement  = lm.isvalid.ExpressionAndStatement
    let statementAndExpression  = lm.isvalid.StatementAndExpression
    let statementAndStatement  = lm.isvalid.StatementAndStatement
    match vp1, vp2 with
    | VCBTrue,   _                                       -> vp2
    | _,VCBTrue                                          -> vp1
    | VCBFalse, _                                        -> VCBFalse
    | _, VCBFalse                                        -> VCBFalse
    | VCBExpression sExp1, VCBExpression sExp2    -> VCBExpression (lm.isvalid.ExpAnd sExp1 sExp2)
    | VCBExpression sExp1, VCBStatement (sStat2,lv2)    -> VCBStatement(expressionAndStatement sExp1 sStat2, lv2)
    | VCBStatement (sStat1, lv1), VCBExpression sExp2    -> VCBStatement(statementAndExpression sStat1 sExp2, lv1)
    | VCBStatement (sStat1, lv1), VCBStatement (sStat2,lv2)    -> VCBStatement(statementAndStatement sStat1 sStat2, lv1@lv2)

let ValidationCodeBlock_Multiple_And  (lm:LanguageMacros) (vpList:ValidationCodeBlock list)  =
    let makeExpressionToStatement0  = lm.isvalid.makeExpressionToStatement0
    let expAndMulti = lm.isvalid.ExpAndMulti
    match vpList |> Seq.exists((=) VCBFalse) with
    | true  -> VCBFalse
    | false ->
        let vpList = vpList |> List.filter (fun z -> match z with VCBExpression _ -> true | VCBStatement _ -> true | _ -> false )
        let bAllAreExpressions = false//vpList |> Seq.forall(fun z -> match z with VCBExpression _ -> true | _ -> false )
        match bAllAreExpressions with
        | true  -> VCBExpression (expAndMulti (vpList |> List.map(fun z -> match z with VCBExpression s -> s | VCBStatement (s,_) -> s | _ -> "invalid")))
        | false ->
            let soJoinedStatement, lv =
                let children, lv =
                    vpList |>
                    List.map(fun z -> match z with VCBExpression s -> makeExpressionToStatement0 s, [] | VCBStatement s -> s | _ -> "invalid", []) |>
                    List.unzip
                DAstUtilFunctions.nestItems_ret lm children, lv
            match soJoinedStatement with
            | Some s    -> VCBStatement (s, lv |> List.collect id)
            | None      -> VCBTrue

let ValidationCodeBlock_Not (lm:LanguageMacros) vp =
    let statementNot  = lm.isvalid.StatementNot
    let expNot        = lm.isvalid.ExpNot

    match vp with
    | VCBTrue        -> VCBFalse
    | VCBFalse       -> VCBTrue
    | VCBExpression sExp -> VCBExpression (expNot sExp)
    | VCBStatement (sStat, lv) -> VCBStatement ((statementNot sStat), lv)


let convertVCBToStatementAndAssignedErrCode (lm:LanguageMacros) vp  sErrCode =
    let convertVCBExpressionToStatementAndUpdateErrCode     = lm.isvalid.convertVCBExpressionToStatementAndUpdateErrCode
    let convertVCBStatementToStatementAndUpdateErrCode      = lm.isvalid.convertVCBStatementToStatementAndUpdateErrCode
    let convertVCBTRUEToStatementAndUpdateErrCode           = lm.isvalid.convertVCBTRUEToStatementAndUpdateErrCode
    let convertVCBFalseToStatementAndUpdateErrCode          = lm.isvalid.convertVCBFalseToStatementAndUpdateErrCode
    match vp with
    | VCBTrue        -> ValidationStatementTrue (convertVCBTRUEToStatementAndUpdateErrCode (), [])
    | VCBFalse       -> ValidationStatementFalse (convertVCBFalseToStatementAndUpdateErrCode sErrCode, [])
    | VCBExpression sExp -> ValidationStatement (convertVCBExpressionToStatementAndUpdateErrCode sExp sErrCode, [])
    | VCBStatement (sStat,lv) -> ValidationStatement (convertVCBStatementToStatementAndUpdateErrCode sStat sErrCode, lv)


let ValidationCodeBlock_Except  (lm:LanguageMacros) vp1 vp2 =
    // vp1 and (not vp2)
    let expressionExceptStatement     = lm.isvalid.ExpressionExceptStatement
    let statementExceptExpression   = lm.isvalid.StatementExceptExpression
    let statementExceptStatement      = lm.isvalid.StatementExceptStatement
    let expAnd                      = lm.isvalid.ExpAnd
    let expNot                      = lm.isvalid.ExpNot
    match vp1, vp2 with
    | _, VCBTrue                                         -> VCBFalse
    | VCBTrue, _                                         -> ValidationCodeBlock_Not lm vp2
    | VCBFalse, _                                        -> VCBFalse
    | _, VCBFalse                                        -> vp1
    | VCBExpression sExp1, VCBExpression sExp2    -> VCBExpression (expAnd sExp1 (expNot sExp2))
    | VCBExpression sExp1, VCBStatement (sStat2, lv2)    -> VCBStatement(expressionExceptStatement sExp1 sStat2, lv2)
    | VCBStatement (sStat1, lv1), VCBExpression sExp2    -> VCBStatement(statementExceptExpression sStat1 sExp2, lv1)
    | VCBStatement (sStat1, lv1), VCBStatement (sStat2, lv2)    -> VCBStatement(statementExceptStatement sStat1 sStat2, lv1@lv2)


let Lte (lm:LanguageMacros) eqIsInc  e1 e2 =
    match eqIsInc with
    | true   -> lm.isvalid.ExpLte e1 e2
    | false  -> lm.isvalid.ExpLt  e1 e2


let con_or  l _ (e1 : CodegenScope -> ValidationCodeBlock) (e2 : CodegenScope -> ValidationCodeBlock) b s =  (fun p -> ValidationCodeBlock_OR l (e1 p) (e2 p)), s
let con_and lm _ (e1 : CodegenScope -> ValidationCodeBlock) (e2 : CodegenScope -> ValidationCodeBlock) s =  (fun p -> ValidationCodeBlock_AND lm (e1 p) (e2 p)), s
let con_not lm _ (e : CodegenScope -> ValidationCodeBlock)  s =  (fun p -> ValidationCodeBlock_Not lm (e p)), s
let con_except lm _ (e1 : CodegenScope -> ValidationCodeBlock) (e2 : CodegenScope -> ValidationCodeBlock) s =  (fun p -> ValidationCodeBlock_Except lm (e1 p) (e2 p)), s
let con_root _ e s = e,s
let con_root2 lm _ (e1 : CodegenScope -> ValidationCodeBlock) (e2 : CodegenScope -> ValidationCodeBlock)  s =  (fun p -> ValidationCodeBlock_OR lm (e1 p) (e2 p)), s

(*  e.g. INTEGER (v1..MAX)  ==>          v1 <= p.p   *)
let con_rangeConstraint_val_MAX  (lm:LanguageMacros) minint maxint v1 eqIsInc valToStrFunc pToStrFunc =
    match v1 < minint with
    | true                              -> fun (p:CodegenScope) -> VCBTrue  (* e.g. for unsigned integer (-40 .. MAX) *)
    | false when v1 = minint && eqIsInc -> fun (p:CodegenScope) -> VCBTrue
    | false                             -> fun (p:CodegenScope) -> (VCBExpression (Lte lm eqIsInc (valToStrFunc v1) (pToStrFunc lm p (*p.arg.getValue l*) )))


(* e.g INTEGER (MIN .. v1) --> p.p <= v1 *)
let con_rangeConstraint_MIN_val  (lm:LanguageMacros) minint maxint v1 eqIsInc valToStrFunc pToStrFunc =
    match v1 > maxint with
    | true                              -> fun (p:CodegenScope) -> VCBTrue  (* e.g. for unsigned integer (MIN .. value_larger_than_maxint) *)
    | false when v1 = maxint && eqIsInc -> fun (p:CodegenScope) -> VCBTrue
    | false                             -> fun (p:CodegenScope) -> (VCBExpression (Lte lm eqIsInc (pToStrFunc lm p) (valToStrFunc v1)))


let foldGenericCon  (lm:LanguageMacros) valToStrFunc  (c:GenericConstraint<'v>)  st =
    foldGenericConstraint (con_or lm) (con_and lm) (con_not lm) (con_except lm) con_root (con_root2 lm)
        (fun _ v  s           -> (fun p -> VCBExpression (lm.isvalid.ExpEqual (lm.lg.getValue  p.accessPath) (valToStrFunc v))) ,s)
        c
        st


let foldSizeRangeTypeConstraint (r:Asn1AcnAst.AstRoot)   (lm:LanguageMacros)  getSizeFunc  (c:PosIntTypeConstraint) st =
    let valToStrFunc (v:UInt32) = v.ToString()
    foldRangeTypeConstraint (con_or lm) (con_and lm) (con_not lm) (con_except lm) con_root (con_root2 lm)
        (fun _ v  (s:State)         -> (fun p -> VCBExpression (lm.isvalid.ExpEqual (getSizeFunc lm p) (valToStrFunc  v))) ,s)
        (fun _ v1 v2  minIsIn maxIsIn s   ->
            let exp1 = con_rangeConstraint_val_MAX  lm UInt32.MinValue UInt32.MaxValue v1 minIsIn valToStrFunc getSizeFunc
            let exp2 = con_rangeConstraint_MIN_val  lm UInt32.MinValue UInt32.MaxValue v2 maxIsIn valToStrFunc getSizeFunc
            con_and lm s exp1 exp2 s)
        (fun asn1 v1 minIsIn s   -> con_rangeConstraint_val_MAX  lm UInt32.MinValue UInt32.MaxValue v1 minIsIn valToStrFunc getSizeFunc, s)
        (fun asn1 v2 maxIsIn s   -> con_rangeConstraint_MIN_val  lm UInt32.MinValue UInt32.MaxValue v2 maxIsIn valToStrFunc getSizeFunc, s)
        c
        st


let foldSizableConstraint (r:Asn1AcnAst.AstRoot) (lm:LanguageMacros) hasCount compareSingValueFunc  getSizeFunc  (c:SizableTypeConstraint<'v>) st =
    foldSizableTypeConstraint2 (con_or lm) (con_and lm) (con_not lm) (con_except lm) con_root (con_root2 lm)
        (fun _ v  s           -> (fun p -> compareSingValueFunc p v) ,s)
        (fun _ intCon s       ->
            match hasCount with
            | true  -> foldSizeRangeTypeConstraint r lm getSizeFunc intCon s
            | false -> (fun p -> VCBTrue), s)
        c
        st

let ia5StringConstraint2ValidationCodeBlock  (r:Asn1AcnAst.AstRoot) (lm:LanguageMacros) (typeId:ReferenceToType)   (c:IA5StringConstraint) (us0:State) =
    let print_AlphabetCheckFunc = lm.isvalid.Print_AlphabetCheckFunc
    let stringContainsChar    (v:String)  =
        let newStr =
            if v.Length>1 then
                v.IDQ
            elif v.Length = 1 then
                let c = v.ToCharArray()[0]
                if   c = CommonTypes.CharCR  then lm.vars.PrintCR ()
                elif c = CommonTypes.CharLF  then lm.vars.PrintLF ()
                elif c = CommonTypes.CharHT  then lm.vars.PrintHT ()
                elif c = CommonTypes.CharNul then lm.vars.PrintStringValueNull ()
                else v.IDQ
            else
                v.IDQ
        lm.isvalid.stringContainsChar newStr

    let alphaFuncName = ToC (((typeId.AcnAbsPath |> Seq.skip 1 |> Seq.StrJoin("-")).Replace("#","elm")) + "_CharsAreValid")
    let foldRangeCharCon (lm:LanguageMacros)   (c:CharTypeConstraint)  st =
        let valToStrFunc1 v = match ProgrammingLanguage.ActiveLanguages.Head with Python -> "ord(" + v.ToString().ISQ + ")" | _ -> v.ToString().ISQ
        foldRangeTypeConstraint   (con_or lm) (con_and lm) (con_not lm) (con_except lm) con_root (con_root2 lm)
            (fun _ (v:string)  s  -> (fun p -> VCBExpression (stringContainsChar v (p.accessPath.joined lm.lg))) ,s)
            (fun _ v1 v2  minIsIn maxIsIn s   ->
                (fun p -> VCBExpression(lm.isvalid.ExpAnd (Lte lm minIsIn (valToStrFunc1 v1) (lm.lg.getValue p.accessPath)) (Lte lm maxIsIn (lm.lg.getValue p.accessPath) (valToStrFunc1 v2)))), s)
            (fun _ v1 minIsIn s   -> (fun p -> VCBExpression( Lte lm minIsIn (valToStrFunc1 v1) (lm.lg.getValue p.accessPath))), s)
            (fun _ v2 maxIsIn s   -> (fun p -> VCBExpression(Lte lm maxIsIn (lm.lg.getValue p.accessPath) (valToStrFunc1 v2))), s)
            c
            st

    foldStringTypeConstraint2 (con_or lm) (con_and lm) (con_not lm) (con_except lm) con_root (con_root2 lm)
        (fun _ v  s         -> (fun p -> VCBExpression (lm.isvalid.ExpStringEqual (p.accessPath.joined lm.lg) v.IDQ))  ,s)
        (fun _ intCon s     -> foldSizeRangeTypeConstraint r lm (fun l p -> lm.isvalid.StrLen (p.accessPath.joined lm.lg)) intCon s)
        (fun _ alphcon (s:State)      ->
            let alphaBody p =
                let alphaFunc = foldRangeCharCon lm  alphcon 0 |> fst
                match alphaFunc p with
                | VCBExpression x   -> x
                | VCBStatement (x,_)    -> x
                | VCBTrue           -> "TRUE"
                | VCBFalse          -> "FALSE"

            let alphaFuncName = sprintf "%s_%d" alphaFuncName s.alphaIndex
            let funcBody p = print_AlphabetCheckFunc alphaFuncName [alphaBody p]
            let alphaFunc = {AlphaFunc.funcName = alphaFuncName; funcBody = funcBody }

            let newState = {s with alphaIndex = s.alphaIndex + 1; alphaFuncs = alphaFunc::s.alphaFuncs}
            let retFnc p = VCBExpression (sprintf "%s(%s)" alphaFuncName (p.accessPath.joined lm.lg))
            retFnc, newState)
        c
        us0

let integerConstraint2ValidationCodeBlock (r:Asn1AcnAst.AstRoot) (lm:LanguageMacros) (intClass:Asn1AcnAst.IntegerClass)  (c:IntegerTypeConstraint) st =
    let valToStrFunc  (i:BigInteger) = lm.lg.intValueToString i intClass
    let p2StrFunc l (p:CodegenScope) = l.lg.getValue p.accessPath
    foldRangeTypeConstraint (con_or lm) (con_and lm) (con_not lm) (con_except lm) con_root (con_root2 lm)
        (fun _ v  s         -> (fun p -> VCBExpression (lm.isvalid.ExpEqual (lm.lg.getValue p.accessPath) (valToStrFunc  v))) ,s)
        (fun asn1 v1 v2  minIsIn maxIsIn s   ->
            let exp1 = con_rangeConstraint_val_MAX  lm intClass.Min intClass.Max v1 minIsIn valToStrFunc p2StrFunc
            let exp2 = con_rangeConstraint_MIN_val  lm intClass.Min intClass.Max v2 maxIsIn valToStrFunc p2StrFunc
            con_and  lm asn1 exp1 exp2 s)
        (fun _ v1 minIsIn s   -> con_rangeConstraint_val_MAX  lm intClass.Min intClass.Max v1 minIsIn valToStrFunc p2StrFunc, s)
        (fun _ v2 maxIsIn s   -> con_rangeConstraint_MIN_val  lm intClass.Min intClass.Max v2 maxIsIn valToStrFunc p2StrFunc, s)
        c
        st


let realConstraint2ValidationCodeBlock  (l:LanguageMacros) (acnEncodingClass : RealEncodingClass) (c:RealTypeConstraint) st =
    let valToStrFunc (v:double) = 
        let d2str (v:double) = v.ToString(FsUtils.doubleParseString, NumberFormatInfo.InvariantInfo)
        let d2str_b (v:double) = v.ToString("G17", NumberFormatInfo.InvariantInfo)
        let f2str (v:float32) = v.ToString("G9", NumberFormatInfo.InvariantInfo)
        match acnEncodingClass with
        | Real_IEEE754_32_big_endian
        | Real_IEEE754_32_little_endian -> 
            match FsUtils.nearestFloat32 v with
            | None -> ()
            | Some (nearestLow, nearestHi) ->
                printfn "Warning: The constant %A cannot be precisely represented in IEEE754-1985-32 encoding.\n The closest representable values are %A and %A" (d2str_b v) (f2str nearestLow) (f2str nearestHi)
        | _ -> ()

        d2str v
    foldRangeTypeConstraint  (con_or l) (con_and l) (con_not l) (con_except l) con_root (con_root2 l)
        (fun _ v  s         -> (fun p -> VCBExpression(l.isvalid.ExpEqual (l.lg.getValue p.accessPath) (valToStrFunc  v))) ,s)
        (fun _ v1 v2  minIsIn maxIsIn s   ->
            (fun p -> VCBExpression (l.isvalid.ExpAnd (Lte l minIsIn (valToStrFunc v1) (l.lg.getValue p.accessPath)) (Lte l maxIsIn (l.lg.getValue p.accessPath) (valToStrFunc v2)))), s)
        (fun _ v1 minIsIn s   -> (fun p -> VCBExpression(Lte l minIsIn (valToStrFunc v1) (l.lg.getValue p.accessPath))), s)
        (fun _ v2 maxIsIn s   -> (fun p -> VCBExpression(Lte l maxIsIn (l.lg.getValue p.accessPath) (valToStrFunc v2))), s)
        c
        st


let booleanConstraint2ValidationCodeBlock  (lm:LanguageMacros) (c:BoolConstraint) st =
    foldGenericCon lm  (fun v -> v.ToString().ToLower()) c st


let objIdConstraint2ValidationCodeBlock  (l:LanguageMacros) (c:ObjectIdConstraint) st =
    let objId_equal = l.isvalid.objId_equal

    let printObjectIdentifierValue = l.vars.PrintObjectIdentifierValueAsCompoundLiteral

    foldGenericConstraint (con_or l) (con_and l) (con_not l) (con_except l) con_root (con_root2 l)
        (fun _ (a,b)  s           ->
            let v =  Asn1DefinedObjectIdentifierValue(a,b)
            (fun (p:CodegenScope) ->
                let lit = printObjectIdentifierValue (v.Values |> List.map fst) (BigInteger v.Values.Length)
                VCBExpression (objId_equal (p.accessPath.joined l.lg) lit)) ,s)
        c
        st

let timeConstraint2ValidationCodeBlock (l:LanguageMacros) (td) (c:TimeConstraint) st =
    let print_Asn1LocalTime                  = l.vars.PrintTimeValueAsCompoundLiteral_Asn1LocalTime
    let print_Asn1UtcTime                    = l.vars.PrintTimeValueAsCompoundLiteral_Asn1UtcTime
    let print_Asn1LocalTimeWithTimeZone      = l.vars.PrintTimeValueAsCompoundLiteral_Asn1LocalTimeWithTimeZone
    let print_Asn1Date                       = l.vars.PrintTimeValueAsCompoundLiteral_Asn1Date
    let print_Asn1Date_LocalTime             = l.vars.PrintTimeValueAsCompoundLiteral_Asn1Date_LocalTime
    let print_Asn1Date_UtcTime               = l.vars.PrintTimeValueAsCompoundLiteral_Asn1Date_UtcTime
    let print_Asn1Date_LocalTimeWithTimeZone = l.vars.PrintTimeValueAsCompoundLiteral_Asn1Date_LocalTimeWithTimeZone

    let printValueAsLiteral  (iv:Asn1DateTimeValue) =
        match iv with
        |Asn1LocalTimeValue                  tv        -> print_Asn1LocalTime td tv
        |Asn1UtcTimeValue                    tv        -> print_Asn1UtcTime td tv
        |Asn1LocalTimeWithTimeZoneValue      (tv,tz)   -> print_Asn1LocalTimeWithTimeZone td tv tz
        |Asn1DateValue                       dt        -> print_Asn1Date td dt
        |Asn1Date_LocalTimeValue             (dt,tv)   -> print_Asn1Date_LocalTime td dt tv
        |Asn1Date_UtcTimeValue               (dt,tv)   -> print_Asn1Date_UtcTime  td dt tv
        |Asn1Date_LocalTimeWithTimeZoneValue (dt,tv,tz)-> print_Asn1Date_LocalTimeWithTimeZone td dt tv tz

    foldGenericConstraint (con_or l) (con_and l) (con_not l) (con_except l) con_root (con_root2 l)
        (fun _ v  s           ->
            (fun (p:CodegenScope) ->
                let lit = printValueAsLiteral v
                VCBExpression (l.isvalid.ExpEqual (p.accessPath.joined l.lg) lit)) ,s)
        c
        st


let enumeratedConstraint2ValidationCodeBlock  (l:LanguageMacros) (o:Asn1AcnAst.Enumerated) (typeDefinition:TypeDefinitionOrReference) (c:EnumConstraint) st =
    let printNamedItem  (v:string) =
        let itm = o.items |> Seq.find (fun x -> x.Name.Value = v)
        let ret = l.lg.getNamedItemBackendName (Some typeDefinition ) itm
        ret
    foldGenericCon l  printNamedItem c st

let octetStringConstraint2ValidationCodeBlock (r:Asn1AcnAst.AstRoot) (l:LanguageMacros) (typeId:ReferenceToType) (o:Asn1AcnAst.OctetString) (equalFunc:EqualFunction) (c:OctetStringConstraint) st =
    let getSizeFunc  (lm:LanguageMacros) p = l.lg.Length (p.accessPath.joined l.lg) (l.lg.getAccess p.accessPath)
    let compareSingleValueFunc (p:CodegenScope) (v:Asn1AcnAst.OctetStringValue, (id,loc))  =
        let octet_var_string_equal = l.isvalid.octet_var_string_equal
        let octet_fix_string_equal = l.isvalid.octet_fix_string_equal
        let printOctetArrayAsCompoundLiteral = l.vars.PrintOctetArrayAsCompoundLiteral
        let octArrLiteral = printOctetArrayAsCompoundLiteral  (v |> List.map (fun b -> b.Value))
        match o.isFixedSize with
        | true   -> VCBExpression (octet_fix_string_equal (p.accessPath.joined l.lg) (l.lg.getAccess p.accessPath) o.minSize.uper (v.Length.AsBigInt) octArrLiteral)
        | false  -> VCBExpression (octet_var_string_equal (p.accessPath.joined l.lg) (l.lg.getAccess p.accessPath)  (v.Length.AsBigInt) octArrLiteral)
    let fnc, ns = foldSizableConstraint r l (not o.isFixedSize) compareSingleValueFunc getSizeFunc c st
    fnc, ns

let bitStringConstraint2ValidationCodeBlock (r:Asn1AcnAst.AstRoot)  (l:LanguageMacros) (typeId:ReferenceToType) (o:Asn1AcnAst.BitString) (equalFunc:EqualFunction) (c:BitStringConstraint) st =
    let getSizeFunc (l:LanguageMacros) p = l.lg.Length (p.accessPath.joined l.lg) (l.lg.getAccess p.accessPath)
    let compareSingleValueFunc (p:CodegenScope) (v:Asn1AcnAst.BitStringValue, (id,loc))  =
        let bit_var_string_equal = l.isvalid.bit_var_string_equal
        let bit_fix_string_equal = l.isvalid.bit_fix_string_equal
        let printOctetArrayAsCompoundLiteral = l.vars.PrintOctetArrayAsCompoundLiteral
        let bytes = bitStringValueToByteArray (StringLoc.ByValue v.Value)
        let octArrLiteral = printOctetArrayAsCompoundLiteral  bytes
        let bitArrLiteral = variables_a.PrintBitArrayAsCompoundLiteral  (v.Value.ToCharArray() |> Seq.map(fun c -> if c = '0' then 0uy else 1uy))
        match o.isFixedSize with
        | true   -> VCBExpression (bit_fix_string_equal (p.accessPath.joined l.lg) (l.lg.getAccess p.accessPath) o.minSize.uper (v.Value.Length.AsBigInt) octArrLiteral bitArrLiteral)
        | false  -> VCBExpression (bit_var_string_equal (p.accessPath.joined l.lg) (l.lg.getAccess p.accessPath)  (v.Value.Length.AsBigInt) octArrLiteral bitArrLiteral)
    let fnc, ns = foldSizableConstraint r l (not o.isFixedSize) compareSingleValueFunc getSizeFunc c st
    fnc, ns


let rec anyConstraint2ValidationCodeBlock (r:Asn1AcnAst.AstRoot)  (l:LanguageMacros) (erLoc:SrcLoc) (t:Asn1Type) (ac:AnyConstraint) st =
    match t.ActualType.Kind, ac with
    | Integer o, IntegerTypeConstraint c        -> integerConstraint2ValidationCodeBlock r l (o.baseInfo.intClass) c st
    | Real o, RealTypeConstraint   c            -> realConstraint2ValidationCodeBlock l o.baseInfo.acnEncodingClass c st
    | IA5String  o, IA5StringConstraint c       -> ia5StringConstraint2ValidationCodeBlock r l t.id  c st
    | OctetString o, OctetStringConstraint c    -> octetStringConstraint2ValidationCodeBlock r l  t.id o.baseInfo  o.equalFunction c st
    | BitString o, BitStringConstraint c        -> bitStringConstraint2ValidationCodeBlock r l  t.id o.baseInfo o.equalFunction c st
    | NullType o, NullConstraint                -> (fun p -> VCBTrue), st
    | Boolean o, BoolConstraint c               -> booleanConstraint2ValidationCodeBlock l c st
    | Enumerated o, EnumConstraint c            -> enumeratedConstraint2ValidationCodeBlock  l  o.baseInfo o.definitionOrRef c st
    | ObjectIdentifier o, ObjectIdConstraint c  -> objIdConstraint2ValidationCodeBlock l c st
    | TimeType o, TimeConstraint c              -> timeConstraint2ValidationCodeBlock l (l.lg.typeDef o.baseInfo.typeDef) c st
    | Sequence o, SeqConstraint c               ->
        let valToStrFunc (p:CodegenScope) (v:Asn1AcnAst.SeqValue) = VCBTrue //currently single value constraints are ignored.
        sequenceConstraint2ValidationCodeBlock r l t.id o.Asn1Children valToStrFunc  c st
    | SequenceOf o, SequenceOfConstraint c      -> sequenceOfConstraint2ValidationCodeBlock r l t.id o.baseInfo o.childType o.equalFunction c st
    | Choice o, ChoiceConstraint c              ->
        let valToStrFunc (p:CodegenScope) (v:Asn1AcnAst.ChValue) = VCBTrue //currently single value constraints are ignored.
        choiceConstraint2ValidationCodeBlock r l t.id o.children valToStrFunc o.definitionOrRef c st
    | _                                         -> raise(SemanticError(erLoc, "Invalid combination of type/constraint type"))

and sequenceConstraint2ValidationCodeBlock (r: Asn1AcnAst.AstRoot) (l: LanguageMacros) (typeId: ReferenceToType) (children: Asn1Child list) valToStrFunc (c: SeqConstraint) st =
    let child_always_present_or_absentExp   = l.isvalid.Sequence_optional_child_always_present_or_absent_expr
    let sequence_OptionalChild              = l.isvalid.Sequence_OptionalChild
    let expressionToStatement                 = l.isvalid.ExpressionToStatement

    let handleNamedConstraint curState (nc:NamedConstraint) =
        let ch = children |> Seq.find(fun x -> x.Name.Value = nc.Name.Value)

        let childCheck, ns =
            match nc.Constraint with
            | None       -> (fun p -> VCBTrue), curState
            | Some ac    ->
                let fnc, ns = anyConstraint2ValidationCodeBlock r l nc.Name.Location ch.Type ac curState
                (fun p ->
                    let child_arg = l.lg.getSeqChild p.accessPath (l.lg.getAsn1ChildBackendName ch) ch.Type.isIA5String ch.Optionality.IsSome
                    let chp = {p with accessPath = child_arg}
                    fnc chp), ns

        let childCheck =
            match ch.Optionality with
            | None      -> childCheck
            | Some _    ->
                let newChildCheckFnc (p:CodegenScope) =
                    match childCheck p with
                    | VCBExpression  exp -> VCBStatement (sequence_OptionalChild (p.accessPath.joined l.lg) (l.lg.getAccess p.accessPath) (l.lg.getAsn1ChildBackendName ch) (expressionToStatement exp), [])
                    | VCBStatement   (stat, lv1)-> VCBStatement (sequence_OptionalChild (p.accessPath.joined l.lg) (l.lg.getAccess p.accessPath) (l.lg.getAsn1ChildBackendName ch) stat, lv1)
                    | VCBTrue            -> VCBTrue
                    | VCBFalse           -> VCBStatement (sequence_OptionalChild (p.accessPath.joined l.lg) (l.lg.getAccess p.accessPath) (l.lg.getAsn1ChildBackendName ch) (expressionToStatement "FALSE"), [])

                newChildCheckFnc

        let isAbsentFlag =
            match ProgrammingLanguage.ActiveLanguages.Head with
            | ProgrammingLanguage.Scala -> l.lg.FalseLiteral
            | _ -> "0"

        let isPresentFlag =
            match ProgrammingLanguage.ActiveLanguages.Head with
            | ProgrammingLanguage.Scala -> l.lg.TrueLiteral
            | _ -> "1" // leave like it was - TRUE may not be 1

        let presentAbsent =
            match nc.Mark with
            | Asn1Ast.NoMark        -> []
            | Asn1Ast.MarkOptional  -> []
            | Asn1Ast.MarkAbsent    ->
                let isExp = (fun (p:CodegenScope) -> VCBExpression (child_always_present_or_absentExp (p.accessPath.joined l.lg) (l.lg.getAccess p.accessPath) (l.lg.getAsn1ChildBackendName ch)  isAbsentFlag))
                [isExp]
            | Asn1Ast.MarkPresent    ->
                let isExp = (fun (p:CodegenScope) -> VCBExpression (child_always_present_or_absentExp (p.accessPath.joined l.lg) (l.lg.getAccess p.accessPath) (l.lg.getAsn1ChildBackendName ch)  isPresentFlag))
                [isExp]

        presentAbsent@[childCheck], ns

    foldSeqConstraint (con_or l) (con_and l) (con_not l) (con_except l) con_root (con_root2 l)
        (fun _ v  s           ->   (fun p -> valToStrFunc p v) ,s)
        (fun _ ncs  s         ->
            let withComponentItems, ns =  ncs |> Asn1Fold.foldMap handleNamedConstraint s
            let withComponentItems = withComponentItems |> List.collect id
            let fnc p =
                ValidationCodeBlock_Multiple_And l (withComponentItems |> List.map (fun fnc -> fnc p))
            fnc, ns)
        c
        st



and choiceConstraint2ValidationCodeBlock (r:Asn1AcnAst.AstRoot) (l:LanguageMacros) (typeId:ReferenceToType) (children:ChChildInfo list) valToStrFunc (defOrRef:TypeDefinitionOrReference)     (c:ChoiceConstraint)  st =
    let choice_OptionalChild              = l.isvalid.Choice_OptionalChild
    let expressionToStatement               = l.isvalid.ExpressionToStatement
    let choice_child_always_present_Exp   = l.isvalid.Choice_child_always_present_Exp
    let choice_child_always_absent_Exp    = l.isvalid.Choice_child_always_absent_Exp


    let handleNamedConstraint curState (nc:NamedConstraint) =
        let ch = children |> Seq.find(fun x -> x.Name.Value = nc.Name.Value)
        let presentWhenName = l.lg.presentWhenName (Some defOrRef) ch
        let childCheck, ns =
            match nc.Constraint with
            | None       -> (fun p -> VCBTrue), curState
            | Some ac    ->
                let fnc, ns = anyConstraint2ValidationCodeBlock r l nc.Name.Location ch.chType ac curState
                (fun p ->
                    let child_arg = l.lg.getChChild p.accessPath (l.lg.getAsn1ChChildBackendName ch) ch.chType.isIA5String
                    let chp = {p with accessPath = child_arg}
                    fnc chp), ns

        let childCheck =
            let newChildCheckFnc (p:CodegenScope) =
                match childCheck p with
                | VCBExpression  exp -> VCBStatement (choice_OptionalChild (p.accessPath.joined l.lg) "" (l.lg.getAccess p.accessPath) presentWhenName (expressionToStatement exp), [])
                | VCBStatement   (stat, lv1)-> VCBStatement (choice_OptionalChild (p.accessPath.joined l.lg) "" (l.lg.getAccess p.accessPath) presentWhenName stat, lv1)
                | VCBTrue            -> VCBTrue
                | VCBFalse           -> VCBStatement (choice_OptionalChild (p.accessPath.joined l.lg) "" (l.lg.getAccess p.accessPath) (presentWhenName) (expressionToStatement "FALSE"), [])

            newChildCheckFnc

        let presentAbsent =
            match nc.Mark with
            | Asn1Ast.NoMark        -> []
            | Asn1Ast.MarkOptional  -> []
            | Asn1Ast.MarkAbsent    ->
                let isExp = (fun (p:CodegenScope) -> VCBExpression (choice_child_always_absent_Exp (p.accessPath.joined l.lg) (l.lg.getAccess p.accessPath) presentWhenName  ))
                [isExp]
            | Asn1Ast.MarkPresent    ->
                let isExp = (fun (p:CodegenScope) -> VCBExpression (choice_child_always_present_Exp (p.accessPath.joined l.lg) (l.lg.getAccess p.accessPath) presentWhenName ))
                [isExp]

        presentAbsent@[childCheck], ns


    foldChoiceConstraint (con_or l) (con_and l) (con_not l) (con_except l) con_root (con_root2 l)
        (fun _ v  s           ->   (fun p -> valToStrFunc p v) ,s)
        (fun _ ncs  s         ->
            let withComponentItems, ns =  ncs |> Asn1Fold.foldMap handleNamedConstraint s
            let withComponentItems = withComponentItems |> List.collect id
            let fnc p =
                ValidationCodeBlock_Multiple_And l (withComponentItems |> List.map (fun fnc -> fnc p))
            fnc, ns)
        c
        st

and sequenceOfConstraint2ValidationCodeBlock (r:Asn1AcnAst.AstRoot) (l:LanguageMacros) (typeId:ReferenceToType) (o:Asn1AcnAst.SequenceOf) (child:Asn1Type) (equalFunc:EqualFunction) (c:SequenceOfConstraint) st =

    let expressionToStatement              = l.isvalid.ExpressionToStatement
    let statementForLoop                 = l.isvalid.StatementForLoop

    let getSizeFunc (l:LanguageMacros) p = l.lg.Length (p.accessPath.joined l.lg) (l.lg.getAccess p.accessPath)
    let compareSingleValueFunc (p:CodegenScope) (v:Asn1AcnAst.SeqOfValue)  =
        VCBTrue
    foldSequenceOfTypeConstraint2 (con_or l) (con_and l) (con_not l) (con_except l) con_root (con_root2 l)
        (fun _ v  s           -> (fun p -> compareSingleValueFunc p v) ,s)
        (fun _ intCon s       ->
            match o.isFixedSize with
            | false  -> foldSizeRangeTypeConstraint r l getSizeFunc intCon s
            | true  -> (fun p -> VCBTrue), s)
        (fun _ c loc s ->
            (fun (p:CodegenScope) ->
                let ii = p.accessPath.SequenceOfLevel + 1
                let i = sprintf "i%d" ii
                let lv = SequenceOfIndex (ii, None)
                let fnc, ns = anyConstraint2ValidationCodeBlock r l loc child c s
                let ch_arg = l.lg.getArrayItem p.accessPath i child.isIA5String
                let childCheck p = fnc ({p with accessPath = ch_arg})
                let ret =
                    match childCheck p with
                    | VCBExpression  exp -> VCBStatement (statementForLoop (p.accessPath.joined l.lg) (l.lg.getAccess p.accessPath) i o.isFixedSize o.minSize.uper (expressionToStatement exp), [lv])
                    | VCBStatement   (stat, lv2)-> VCBStatement (statementForLoop (p.accessPath.joined l.lg) (l.lg.getAccess p.accessPath) i o.isFixedSize o.minSize.uper stat, lv::lv2)
                    | VCBTrue            -> VCBTrue
                    | VCBFalse           -> VCBStatement (statementForLoop (p.accessPath.joined l.lg) (l.lg.getAccess p.accessPath) i o.isFixedSize o.minSize.uper (expressionToStatement "FALSE"), [lv])
                ret), s)
        c
        st



let getIntSimplifiedConstraints (r:Asn1AcnAst.AstRoot) isUnsigned (allCons  : IntegerTypeConstraint list) =
    allCons

let hasValidationFunc allCons =
    match allCons with
    | []      -> false
    | _       -> true


let str_p (lm:LanguageMacros) (typeid:ReferenceToType) =
<<<<<<< HEAD
    let prefix = match ProgrammingLanguage.ActiveLanguages.Head with Python -> "self" | _ -> "str"
    ({CallerScope.modName = typeid.ModName; arg = (Selection.emptyPath prefix FixArray).append (ArrayAccess ("i", Value))})
=======
    ({CodegenScope.modName = typeid.ModName; accessPath = (AccessPath.emptyPath "str" ArrayElem).append (ArrayAccess ("i", ByValue))})
>>>>>>> 4fad284a

type IsValidAux = {
    isValidStatement  : CodegenScope -> ValidationStatement
    localVars         : LocalVariable list
    alphaFuncs        : AlphaFunc list
    childErrCodes     : ErrorCode list

}

type SeqCompIsValidAux =
    | IsValidEmbedded of {|
                            isValidStatement  : CodegenScope -> ValidationStatement
                            localVars         : LocalVariable list
                            alphaFuncs        : AlphaFunc list
                            childErrCodes     : ErrorCode list
                         |}
    | IsValidProcCall of {|
                            isValidStatement    : CodegenScope -> ValidationStatement
                            chidIsValidFunction : IsValidFunction
                        |}


let createIsValidFunction (r:Asn1AcnAst.AstRoot)  (lm:LanguageMacros)  (t:Asn1AcnAst.Asn1Type)  (fncBodyE : ErrorCode->CodegenScope->ValidationStatement) (typeDefinition:TypeDefinitionOrReference) (alphaFuncs : AlphaFunc list) (localVars : LocalVariable list) (childErrCodes : ErrorCode list) nonEmbeddedChildrenValidFuncs errorCodeComment (us:State)  =
    let emitTasFnc    = lm.isvalid.EmitTypeAssignment_composite
    let emitTasFncDef = lm.isvalid.EmitTypeAssignment_composite_def
    let defErrCode    = lm.isvalid.EmitTypeAssignment_composite_def_err_code

    let funcName            = lm.lg.getFuncNameGeneric typeDefinition  (lm.isvalid.methodNameSuffix())
    let errCodeName         = ToC ("ERR_" + ((t.id.AcnAbsPath |> Seq.skip 1 |> Seq.StrJoin("-")).Replace("#","elm")))
    let errCode, ns = getNextValidErrorCode us errCodeName errorCodeComment

    let funcBody = fncBodyE errCode
    let errCodes = errCode::childErrCodes
<<<<<<< HEAD
    let sf = lm.lg.getTypeBasedSuffix FunctionType.IsValidFunctionType t.Kind
    let p  = lm.lg.getParamTypeSuffix t sf Encode
    let varName = p.arg.receiverId
    let sStar = lm.lg.getStar p.arg
    let sPtrPrefix = lm.lg.getPtrPrefix p.arg
    let sPtrSuffix = lm.lg.getPtrSuffix p.arg
=======
    let p  = lm.lg.getParamType t Encode
    let varName = p.accessPath.rootId
    let sStar = lm.lg.getStar p.accessPath
    let sPtrPrefix = lm.lg.getPtrPrefix p.accessPath
    let sPtrSuffix = lm.lg.getPtrSuffix p.accessPath
>>>>>>> 4fad284a
    let func, funcDef  =
            match funcName  with
            | None              -> None, None
            | Some funcName     ->
                let statement, stLVs, bUnreferenced =
                    match funcBody p with
                    | ValidationStatementTrue   (st,lv)
                    | ValidationStatementFalse  (st,lv) ->  st, lv, true
                    | ValidationStatement       (st,lv)  -> st, lv, false
                let lvars = (stLVs@localVars) |> List.map(fun (lv:LocalVariable) -> lm.lg.getLocalVariableDeclaration lv) |> Seq.distinct
                let fnc = emitTasFnc varName sPtrPrefix sPtrSuffix funcName (lm.lg.getLongTypedefName typeDefinition) statement (alphaFuncs |> List.map(fun x -> x.funcBody (str_p lm t.id))) lvars bUnreferenced
                let split (s:string option) =
                    match s with
                    | None -> []
                    | Some s -> s.Split('\n') |> Seq.toList
                let arrsErrcodes = errCodes |> List.map(fun s -> defErrCode s.errCodeName (BigInteger s.errCodeValue) (split s.comment))
                let fncH = emitTasFncDef varName sStar funcName  (lm.lg.getLongTypedefName typeDefinition) arrsErrcodes
                Some fnc, Some fncH
    let ret =
        {
            IsValidFunction.funcName    = funcName
            errCodes                    = errCodes
            func                        = func
            funcDef                     = funcDef
            funcBody                    = funcBody
            alphaFuncs                  = alphaFuncs
            localVariables              = localVars
            anonymousVariables          = []
            nonEmbeddedChildrenValidFuncs          = nonEmbeddedChildrenValidFuncs
        }
    Some ret, ns

let funcBody l fncs (e:ErrorCode) (p:CodegenScope) =
    let combinedVcb = fncs |> List.map (fun fnc -> fnc p) |> (ValidationCodeBlock_Multiple_And l)
    convertVCBToStatementAndAssignedErrCode l combinedVcb e.errCodeName

let createIntegerFunction (r:Asn1AcnAst.AstRoot)  (l:LanguageMacros) (t:Asn1AcnAst.Asn1Type) (o:Asn1AcnAst.Integer) (typeDefinition:TypeDefinitionOrReference) (us:State)  =
    let fncs, ns = o.cons |> Asn1Fold.foldMap (fun us c -> integerConstraint2ValidationCodeBlock r l (o.intClass) c us) us
    let errorCodeComment = o.cons |> List.map(fun z -> z.ASN1) |> Seq.StrJoin ""
    createIsValidFunction r l t  (funcBody l fncs) typeDefinition [] [] [] [] (Some errorCodeComment) ns

let createIntegerFunctionByCons (r:Asn1AcnAst.AstRoot)  (l:LanguageMacros) isUnsigned (allCons  : IntegerTypeConstraint list) =
    match allCons with
    | []        -> None
    | _         ->
        let fncs, ns = allCons |> Asn1Fold.foldMap (fun us c -> integerConstraint2ValidationCodeBlock r l isUnsigned c us) 0
        let funcExp (p:CodegenScope) =
            let vp = fncs |> List.map (fun fnc -> fnc p) |> (ValidationCodeBlock_Multiple_And l)
            vp
        Some funcExp

let createRealFunction (r:Asn1AcnAst.AstRoot) (l:LanguageMacros) (t:Asn1AcnAst.Asn1Type) (o:Asn1AcnAst.Real) (typeDefinition:TypeDefinitionOrReference)  (us:State)  =
    let fncs, ns = o.cons |> Asn1Fold.foldMap (fun us c -> realConstraint2ValidationCodeBlock l o.acnEncodingClass c us) us
    let errorCodeComment = o.cons |> List.map(fun z -> z.ASN1) |> Seq.StrJoin ""
    createIsValidFunction r l t (funcBody l fncs) typeDefinition [] [] [] [] (Some errorCodeComment) ns

let createBoolFunction (r:Asn1AcnAst.AstRoot) (l:LanguageMacros) (t:Asn1AcnAst.Asn1Type) (o:Asn1AcnAst.Boolean) (typeDefinition:TypeDefinitionOrReference) (us:State)  =
    let fncs, ns = o.cons |> Asn1Fold.foldMap (fun us c -> booleanConstraint2ValidationCodeBlock l c us) us
    let errorCodeComment = o.cons |> List.map(fun z -> z.ASN1) |> Seq.StrJoin ""
    createIsValidFunction r l t (funcBody l fncs)  typeDefinition [] [] [] [] (Some errorCodeComment) ns

let createOctetStringFunction (r:Asn1AcnAst.AstRoot) (l:LanguageMacros) (t:Asn1AcnAst.Asn1Type) (o:Asn1AcnAst.OctetString) (typeDefinition:TypeDefinitionOrReference) (equalFunc:EqualFunction) (printValue  : string -> (Asn1ValueKind option) -> (Asn1ValueKind) -> string) (us:State)  =
    let fncs, ns = o.cons |> Asn1Fold.foldMap (fun us c -> octetStringConstraint2ValidationCodeBlock r l  t.id o equalFunc c us) us
    let errorCodeComment = o.cons |> List.map(fun z -> z.ASN1) |> Seq.StrJoin ""
    createIsValidFunction r l t (funcBody l fncs)  typeDefinition [] [] [] [] (Some errorCodeComment) ns

let createBitStringFunction (r:Asn1AcnAst.AstRoot) (l:LanguageMacros) (t:Asn1AcnAst.Asn1Type) (o:Asn1AcnAst.BitString) (typeDefinition:TypeDefinitionOrReference) (defOrRef:TypeDefinitionOrReference) (equalFunc:EqualFunction) (printValue  : string -> (Asn1ValueKind option) -> (Asn1ValueKind) -> string) (us:State)  =
    let fncs, ns = o.cons |> Asn1Fold.foldMap (fun us c -> bitStringConstraint2ValidationCodeBlock r l  t.id o equalFunc c us) us
    let errorCodeComment = o.cons |> List.map(fun z -> z.ASN1) |> Seq.StrJoin ""
    createIsValidFunction r l t (funcBody l fncs)  typeDefinition [] [] [] [] (Some errorCodeComment) ns

let createStringFunction (r:Asn1AcnAst.AstRoot) (l:LanguageMacros) (t:Asn1AcnAst.Asn1Type) (o:Asn1AcnAst.StringType) (typeDefinition:TypeDefinitionOrReference) (us:State)  =
    let fncs, ns = o.cons |> Asn1Fold.foldMap (fun us c -> ia5StringConstraint2ValidationCodeBlock r  l t.id c us) {us with alphaIndex=0; alphaFuncs=[]}
    let errorCodeComment = o.cons |> List.map(fun z -> z.ASN1) |> Seq.StrJoin ""
    createIsValidFunction r l t (funcBody l fncs) typeDefinition ns.alphaFuncs [] [] [] (Some errorCodeComment) ns

let createObjectIdentifierFunction (r:Asn1AcnAst.AstRoot) (l:LanguageMacros) (t:Asn1AcnAst.Asn1Type) (o:Asn1AcnAst.ObjectIdentifier) (typeDefinition:TypeDefinitionOrReference) (us:State)  =
    let conToStrFunc_basic (p:CodegenScope)  =
        let namespacePrefix = l.lg.rtlModuleName
        match o.relativeObjectId with
        | false -> VCBExpression (sprintf "%sObjectIdentifier_isValid(%s)" namespacePrefix (l.lg.getPointer p.accessPath))
        | true  -> VCBExpression (sprintf "%sRelativeOID_isValid(%s)" namespacePrefix (l.lg.getPointer p.accessPath))

    let fnc, ns = o.cons |> Asn1Fold.foldMap (fun us c -> objIdConstraint2ValidationCodeBlock l c us) us
    let fncs = conToStrFunc_basic::fnc
    let errorCodeComment = o.cons |> List.map(fun z -> z.ASN1) |> Seq.StrJoin ""
    createIsValidFunction r l t (funcBody l fncs)  typeDefinition [] [] [] [] (Some errorCodeComment) ns


let createTimeTypeFunction (r:Asn1AcnAst.AstRoot) (l:LanguageMacros) (t:Asn1AcnAst.Asn1Type) (o:Asn1AcnAst.TimeType) (typeDefinition:TypeDefinitionOrReference) (us:State)  =
    let conToStrFunc_basic (p:CodegenScope)  =
        let namespacePrefix = l.lg.rtlModuleName
        VCBExpression (sprintf "%sTimeType_isValid(%s)" namespacePrefix (l.lg.getPointer p.accessPath))
    let fnc, ns = o.cons |> Asn1Fold.foldMap (fun us c -> timeConstraint2ValidationCodeBlock l (l.lg.typeDef o.typeDef) c us) us
    let fncs = conToStrFunc_basic::fnc
    let errorCodeComment = o.cons |> List.map(fun z -> z.ASN1) |> Seq.StrJoin ""
    createIsValidFunction r l t (funcBody l fncs)  typeDefinition [] [] [] [] (Some errorCodeComment) ns


let createEfficientEnumValidation (r:Asn1AcnAst.AstRoot) (l:LanguageMacros) (o:Asn1AcnAst.Enumerated)   (us:State)  =
    let getEnumIndexByName = l.isvalid.GetEnumIndexByName
    let td = (l.lg.getEnumTypeDefinition o.typeDef)
    let bSorted =
        let sortedItems = o.validItems |> List.map(fun x -> x.definitionValue) |> List.sort
        let items = o.validItems |> List.map(fun x -> x.definitionValue)
        sortedItems = items
    let optimizedValidation (p:CodegenScope) =
        let ret = getEnumIndexByName td.values_array td.values_array_count (l.lg.getValue p.accessPath) bSorted
        VCBExpression (ret)
    [optimizedValidation], us


let createEnumeratedFunction (r:Asn1AcnAst.AstRoot) (l:LanguageMacros) (t:Asn1AcnAst.Asn1Type) (o:Asn1AcnAst.Enumerated) (typeDefinition:TypeDefinitionOrReference)  (us:State)  =
    let fncs, ns =
        match r.args.isEnumEfficientEnabled o.items.Length with
        | false -> o.cons |> Asn1Fold.foldMap (fun us c -> enumeratedConstraint2ValidationCodeBlock  l  o typeDefinition c us) us
        | true  -> createEfficientEnumValidation r l o us
    let errorCodeComment = o.cons |> List.map(fun z -> z.ASN1) |> Seq.StrJoin ""
    createIsValidFunction r l t (funcBody l fncs)  typeDefinition [] [] [] [] (Some errorCodeComment) ns

let convertMultipleVCBsToStatementAndSetErrorCode l p (errCode: ErrorCode) vcbs =
    let combinedVcb =
        vcbs |>
        List.map (fun fnc -> fnc p) |>
        List.filter(fun vcb ->
            match vcb with
            | VCBTrue        -> false
            | VCBFalse       -> true
            | VCBExpression sExp -> true
            | VCBStatement sStat -> true) |>
        ValidationCodeBlock_Multiple_And l
    let st = convertVCBToStatementAndAssignedErrCode l combinedVcb errCode.errCodeName
    match st with
    | ValidationStatementTrue _ -> []
    | ValidationStatementFalse  st
    | ValidationStatement       st -> [st]

let createSequenceOfFunction (r:Asn1AcnAst.AstRoot) (l:LanguageMacros) (t:Asn1AcnAst.Asn1Type) (o:Asn1AcnAst.SequenceOf) (typeDefinition:TypeDefinitionOrReference) (childType:Asn1Type) (equalFunc:EqualFunction) (us:State)  =
    let sequenceOf          = l.isvalid.sequenceOf2
    let callBaseTypeFunc    = l.isvalid.call_base_type_func

    let vcbs, ns2 = o.cons |> Asn1Fold.foldMap(fun cs c -> sequenceOfConstraint2ValidationCodeBlock r l t.id o (childType:Asn1Type) equalFunc c cs) us

    let chp (p:CodegenScope) = 
        let i = sprintf "i%d" (p.accessPath.SequenceOfLevel + 1)
        {p with accessPath = l.lg.getArrayItem p.accessPath i childType.isIA5String}

    let childFunc, childErrCodes, childAlphaFuncs, childLocalVars, nonEmbeddedChildValidFuncs =
        match childType.isValidFunction with
        | None ->   None, [], [], [], []
        | Some cvf ->
            match cvf.funcName with
            | Some fncName  ->
                let f1 (p:CodegenScope)  =
                    ValidationStatement (callBaseTypeFunc (l.lg.getPointer (chp p).accessPath)  fncName None, [])
                Some f1, [], [], [], [cvf]
            | None          ->
                let f1 (p:CodegenScope)  =  cvf.funcBody (chp p)
                Some f1, cvf.errCodes, cvf.alphaFuncs, cvf.localVariables, []

    let funBody (errCode: ErrorCode) (p:CodegenScope) =
        let ii = p.accessPath.SequenceOfLevel + 1
        let i = sprintf "i%d" ii
        let lv = SequenceOfIndex (ii, None)
        let with_component_check, lllvs = convertMultipleVCBsToStatementAndSetErrorCode l p errCode vcbs |> List.unzip
        let childCheck =
            match childFunc with
            | None -> []
            | Some chFunc ->
                let innerStatement = chFunc p
                match innerStatement with
                | ValidationStatementTrue   (_,_)  -> []
                | ValidationStatementFalse  (st,clv)  -> [sequenceOf (p.accessPath.joined l.lg) (l.lg.getAccess p.accessPath) i o.isFixedSize o.minSize.uper st, lv::clv]
                | ValidationStatement       (st,clv)  -> [sequenceOf (p.accessPath.joined l.lg) (l.lg.getAccess p.accessPath) i o.isFixedSize o.minSize.uper st, lv::clv]
        let childCheck, lllvs2 = childCheck |> List.unzip
        match (with_component_check@childCheck) |> DAstUtilFunctions.nestItems_ret l  with
        | None   -> convertVCBToStatementAndAssignedErrCode l VCBTrue errCode.errCodeName
        | Some s ->ValidationStatement (s, (lllvs@lllvs2) |> List.collect id)

    let errorCodeComment = o.cons |> List.map(fun z -> z.ASN1) |> Seq.StrJoin ""
    createIsValidFunction r l t funBody  typeDefinition childAlphaFuncs childLocalVars childErrCodes nonEmbeddedChildValidFuncs (Some errorCodeComment) ns2


let createSequenceFunction (r:Asn1AcnAst.AstRoot)  (l:LanguageMacros) (t:Asn1AcnAst.Asn1Type) (o:Asn1AcnAst.Sequence) (typeDefinition:TypeDefinitionOrReference) (children:SeqChildInfo list)  (us:State)  =
    let sequence_OptionalChild           = l.isvalid.Sequence_OptionalChild
    let callBaseTypeFunc                 = l.isvalid.call_base_type_func
    let asn1Children = children |> List.choose(fun c -> match c with Asn1Child x -> Some x | AcnChild _ -> None)
    let handleChild (child:Asn1Child) (us:State) =
        let c_name = l.lg.getAsn1ChildBackendName child
        match child.Type.isValidFunction with
        | None                      -> None, us
        | Some (isValidFunction)    ->
            let func =
                (*component's is validation statement. If the component has a separate function then make a call otherwise embed the code*)
                fun (p:CodegenScope)  ->
                    let newArg = l.lg.getSeqChild p.accessPath c_name child.Type.isIA5String child.Optionality.IsSome
                    let newArg = if l.lg.usesWrappedOptional && newArg.isOptional then newArg.asLast else newArg
                    let chp = {p with accessPath = newArg}
                    match isValidFunction.funcName with
                    | Some fncName  ->
                        ValidationStatement (callBaseTypeFunc (l.lg.getPointer chp.accessPath)  fncName None, [])
                    | None ->
                        isValidFunction.funcBody chp
            let childFnc =
                (*handle optionality*)
                match child.Optionality with
                | Some _    ->
                    let newFunc =
                        (fun (p:CodegenScope) ->
                            match func p with
                            | ValidationStatementTrue   (st,lv)  -> ValidationStatementTrue (sequence_OptionalChild (p.accessPath.joined l.lg) (l.lg.getAccess p.accessPath) c_name st, lv)
                            | ValidationStatementFalse  (st,lv)  -> ValidationStatement (sequence_OptionalChild (p.accessPath.joined l.lg) (l.lg.getAccess p.accessPath) c_name st, lv)
                            | ValidationStatement       (st,lv)  -> ValidationStatement (sequence_OptionalChild (p.accessPath.joined l.lg) (l.lg.getAccess p.accessPath) c_name st, lv) )
                    newFunc
                | None      -> func
            (*return new local variables, errorcodes or alphaFuncs*)
            match isValidFunction.funcName with
            | Some fncName ->
                Some(IsValidProcCall {|isValidStatement= childFnc; chidIsValidFunction=isValidFunction|}), us
            | None ->
                Some(IsValidEmbedded {|isValidStatement = childFnc; localVars = isValidFunction.localVariables; alphaFuncs = isValidFunction.alphaFuncs; childErrCodes = isValidFunction.errCodes|}), us
    let childrenContent, ns1 =  asn1Children |> Asn1Fold.foldMap (fun us child -> handleChild child us) us
    let childrenContent = childrenContent |> List.choose id
    let childrenErrCodes = childrenContent |> List.collect(fun s -> match s with IsValidEmbedded c -> c.childErrCodes | IsValidProcCall _ -> [])
    let alphaFuncs = childrenContent |> List.collect(fun s -> match s with IsValidEmbedded c -> c.alphaFuncs | IsValidProcCall _ -> []) //childrenContent |> List.collect(fun c -> c.alphaFuncs)
    let localVars = childrenContent |> List.collect(fun s -> match s with IsValidEmbedded c -> c.localVars | IsValidProcCall _ -> []) //childrenContent |> List.collect(fun c -> c.localVars)
    let nonEmbeddedChildrenValidFuncs = childrenContent |> List.choose(fun s -> match s with IsValidEmbedded c -> None | IsValidProcCall c -> Some c.chidIsValidFunction)
    let valToStrFunc (p:CodegenScope) (v:Asn1AcnAst.SeqValue) = VCBTrue
    let vcbs, ns2 =  o.cons |> Asn1Fold.foldMap(fun cs c -> sequenceConstraint2ValidationCodeBlock r l t.id asn1Children valToStrFunc  c cs) ns1



    let funBody (errCode: ErrorCode) (p:CodegenScope) =
        let childrenChecks, lv =
            let aaa, lv =
                childrenContent |>
                List.choose(fun z ->
                    let isValidStatement = match z with IsValidEmbedded c -> c.isValidStatement | IsValidProcCall c -> c.isValidStatement
                    match isValidStatement p with
                    | ValidationStatementTrue _ -> None
                    | ValidationStatementFalse  (st,lv)
                    | ValidationStatement       (st,lv) -> Some (st, lv)) |>
                List.unzip
            aaa |> DAstUtilFunctions.nestItems_ret l  |> Option.toList, (lv |> List.collect id)
        let with_component_check, lv2 =
            convertMultipleVCBsToStatementAndSetErrorCode l p errCode vcbs |>
            List.unzip
        match (childrenChecks@with_component_check) |> DAstUtilFunctions.nestItems_ret l  with
        | None   -> convertVCBToStatementAndAssignedErrCode l VCBTrue errCode.errCodeName
        | Some s ->ValidationStatement (s, lv@(lv2 |>List.collect id))


    let errorCodeComment = o.cons |> List.map(fun z -> z.ASN1) |> Seq.StrJoin ""
    createIsValidFunction r l t funBody  typeDefinition alphaFuncs localVars childrenErrCodes nonEmbeddedChildrenValidFuncs (Some errorCodeComment) ns2

let createChoiceFunction (r:Asn1AcnAst.AstRoot)  (l:LanguageMacros) (t:Asn1AcnAst.Asn1Type) (o:Asn1AcnAst.Choice) (typeDefinition:TypeDefinitionOrReference) (defOrRef:TypeDefinitionOrReference) (children:ChChildInfo list) (baseTypeValFunc : IsValidFunction option) (us:State)  =
    let choice_OptionalChild              = l.isvalid.Choice_OptionalChild
    let callBaseTypeFunc                  = l.isvalid.call_base_type_func
    let choice_child                      = l.isvalid.choice_child
    let choice_check_children             = l.isvalid.choice
    let always_true_statement             = l.isvalid.always_true_statement
    let always_false_statement            = l.isvalid.always_false_statement


    let handleChild (child:ChChildInfo) (us:State) =
        let c_name = l.lg.getAsn1ChChildBackendName child
        let presentWhenName = l.lg.presentWhenName (Some defOrRef) child
        match child.chType.isValidFunction with
        | None                      ->
            let childFnc =
                let newFunc =
                    (fun (p:CodegenScope) ->
                        ValidationStatement (choice_child presentWhenName (always_true_statement()) false c_name, []))
                newFunc
            Some(IsValidEmbedded {|isValidStatement = childFnc; localVars = []; alphaFuncs = []; childErrCodes = [] |}), us
        | Some (isValidFunction)    ->
            let func =
                (*alternative's is validation statement. If the alternative has a separate function then make a call otherwise embed the code*)
                fun (p:CodegenScope)  ->
                    let chp = {p with accessPath = l.lg.getChChild p.accessPath c_name child.chType.isIA5String}
                    match isValidFunction.funcName with
                    | Some fncName ->
                        ValidationStatement (callBaseTypeFunc (l.lg.getPointer  chp.accessPath)  fncName None, [])
                    | None ->
                        isValidFunction.funcBody chp
            let childFnc =
                let newFunc =
                    (fun (p:CodegenScope) ->
                        let localTmpVarName =
                            match ProgrammingLanguage.ActiveLanguages.Head with
                            | Scala -> child._scala_name
                            | _ -> ""
                        match func p with
                        | ValidationStatementTrue   (st,lv)  -> ValidationStatementTrue (choice_child presentWhenName st true c_name, lv)
                        | ValidationStatementFalse   (st,lv)
                        | ValidationStatement   (st,lv)  -> ValidationStatement (choice_child presentWhenName st false c_name, lv) )
                        //| ValidationStatementTrue   (st,lv)  -> ValidationStatementTrue (choice_OptionalChild (p.arg.joined l.lg) localTmpVarName (l.lg.getAccess p.arg) presentWhenName st, lv)
                        //| ValidationStatementFalse  (st,lv)  -> ValidationStatement (choice_OptionalChild (p.arg.joined l.lg) localTmpVarName (l.lg.getAccess p.arg) presentWhenName st, lv)
                        //| ValidationStatement       (st,lv)  -> ValidationStatement (choice_OptionalChild (p.arg.joined l.lg) localTmpVarName (l.lg.getAccess p.arg) presentWhenName st, lv) )
                newFunc
            (*return new local variables, errorcodes or alphaFuncs*)
            match isValidFunction.funcName with
            | None ->
                Some(IsValidEmbedded {|isValidStatement = childFnc; localVars = isValidFunction.localVariables; alphaFuncs = isValidFunction.alphaFuncs; childErrCodes = isValidFunction.errCodes |}), us
            | Some fncName ->
                Some(IsValidProcCall {|isValidStatement = childFnc; chidIsValidFunction=isValidFunction|}), us

    let childrenContent, ns1 =  children |> Asn1Fold.foldMap (fun us child -> handleChild child us) us
    let childrenContent = childrenContent |> List.choose id
    let childrenErrCodes = childrenContent |> List.collect(fun s -> match s with IsValidEmbedded c -> c.childErrCodes | IsValidProcCall _ -> [])
    let alphaFuncs = childrenContent |> List.collect(fun s -> match s with IsValidEmbedded c -> c.alphaFuncs | IsValidProcCall _ -> []) //childrenContent |> List.collect(fun c -> c.alphaFuncs)
    let localVars = childrenContent |> List.collect(fun s -> match s with IsValidEmbedded c -> c.localVars | IsValidProcCall _ -> []) //childrenContent |> List.collect(fun c -> c.localVars)
    let nonEmbeddedChildrenValidFuncs = childrenContent |> List.choose(fun s -> match s with IsValidEmbedded c -> None | IsValidProcCall c -> Some c.chidIsValidFunction)
    let valToStrFunc (p:CodegenScope) (v:Asn1AcnAst.ChValue) = VCBTrue
    let vcbs, ns2 =  o.cons |> Asn1Fold.foldMap(fun cs c -> choiceConstraint2ValidationCodeBlock r l t.id children valToStrFunc defOrRef  c cs) ns1
    let funBody (errCode: ErrorCode) (p:CodegenScope) =
        let choice_switch_check, lv1 =
            let childrenChecks, lv1 =
                childrenContent |>
                List.choose(fun z ->
                    let isValidStatement = match z with IsValidEmbedded c -> c.isValidStatement | IsValidProcCall c -> c.isValidStatement
                    match isValidStatement p with
                    | ValidationStatementTrue st
                    | ValidationStatementFalse  st
                    | ValidationStatement       st -> Some st) |>
                List.unzip
            //aaa |> DAstUtilFunctions.nestItems_ret l  |> Option.toList, (lv1|> List.collect id)
            let choice_switch_check =
                choice_check_children (p.accessPath.joined l.lg) (l.lg.getAccess p.accessPath) childrenChecks errCode.errCodeName

            [choice_switch_check],(lv1|> List.collect id)

        let with_component_check, lv2 =
            let a, b = convertMultipleVCBsToStatementAndSetErrorCode l p errCode vcbs |> List.unzip
            a, (b |> List.collect id)
        match (with_component_check@choice_switch_check) |> DAstUtilFunctions.nestItems_ret l  with
        | None   -> convertVCBToStatementAndAssignedErrCode l VCBTrue errCode.errCodeName
        | Some s ->ValidationStatement (s, lv1@lv2)

    let errorCodeComment = o.cons |> List.map(fun z -> z.ASN1) |> Seq.StrJoin ""
    createIsValidFunction r l t funBody  typeDefinition alphaFuncs localVars childrenErrCodes nonEmbeddedChildrenValidFuncs (Some errorCodeComment) ns2


let rec createReferenceTypeFunction_this_type (r:Asn1AcnAst.AstRoot) (l:LanguageMacros) (refTypeId:ReferenceToType) (refCons:Asn1AcnAst.AnyConstraint list) (typeDefinition:TypeDefinitionOrReference) (resolvedType:Asn1Type)  (us:State)  =
    match resolvedType.Kind with
    | Sequence sq    ->
        let asn1Children = sq.children |> List.choose(fun c -> match c with Asn1Child x -> Some x | AcnChild _ -> None)
        let cons = refCons |> List.choose(fun c -> match c with Asn1AcnAst.SeqConstraint z -> Some z | _ -> None )
        let valToStrFunc (p:CodegenScope) (v:Asn1AcnAst.SeqValue) = VCBTrue
        cons |> Asn1Fold.foldMap(fun cs c -> sequenceConstraint2ValidationCodeBlock r l refTypeId asn1Children valToStrFunc  c cs) us
    | ReferenceType rt    ->
        createReferenceTypeFunction_this_type r l refTypeId refCons typeDefinition rt.resolvedType  us
    | Integer rt ->
        let cons = refCons |> List.choose(fun c -> match c with Asn1AcnAst.IntegerTypeConstraint z -> Some z | _ -> None )
        cons |> Asn1Fold.foldMap (fun us c -> integerConstraint2ValidationCodeBlock r l (rt.baseInfo.intClass) c us) us
    | Real o ->
        let cons = refCons |> List.choose(fun c -> match c with Asn1AcnAst.RealTypeConstraint z -> Some z | _ -> None )
        cons |> Asn1Fold.foldMap (fun us c -> realConstraint2ValidationCodeBlock l o.baseInfo.acnEncodingClass c us) us
    | Boolean _ ->
        let cons = refCons |> List.choose(fun c -> match c with Asn1AcnAst.BoolConstraint z -> Some z | _ -> None )
        cons |> Asn1Fold.foldMap (fun us c -> booleanConstraint2ValidationCodeBlock l c us) us
    | OctetString oc ->
        let cons = refCons |> List.choose(fun c -> match c with Asn1AcnAst.OctetStringConstraint z -> Some z | _ -> None )
        cons |> Asn1Fold.foldMap (fun us c -> octetStringConstraint2ValidationCodeBlock r l  refTypeId oc.baseInfo resolvedType.equalFunction c us) us
    | BitString bs ->
        let cons = refCons |> List.choose(fun c -> match c with Asn1AcnAst.BitStringConstraint z -> Some z | _ -> None )
        cons |> Asn1Fold.foldMap (fun us c -> bitStringConstraint2ValidationCodeBlock r l  refTypeId bs.baseInfo resolvedType.equalFunction c us) us
    | IA5String st ->
        let cons = refCons |> List.choose(fun c -> match c with Asn1AcnAst.IA5StringConstraint z -> Some z | _ -> None )
        cons |> Asn1Fold.foldMap (fun us c -> ia5StringConstraint2ValidationCodeBlock r  l refTypeId c us) {us with alphaIndex=0; alphaFuncs=[]}
    | ObjectIdentifier _ ->
        let cons = refCons |> List.choose(fun c -> match c with Asn1AcnAst.ObjectIdConstraint z -> Some z | _ -> None )
        cons |> Asn1Fold.foldMap (fun us c -> objIdConstraint2ValidationCodeBlock l c us) us
    | TimeType tt   ->
        let cons = refCons |> List.choose(fun c -> match c with Asn1AcnAst.TimeConstraint z -> Some z | _ -> None )
        cons |> Asn1Fold.foldMap (fun us c -> timeConstraint2ValidationCodeBlock l (l.lg.typeDef tt.baseInfo.typeDef) c us) us
    | NullType _    ->
        [],us
    | Enumerated en  ->
        match r.args.isEnumEfficientEnabled en.baseInfo.items.Length with
        | false ->
            let cons = refCons |> List.choose(fun c -> match c with Asn1AcnAst.EnumConstraint z -> Some z | _ -> None )
            cons |> Asn1Fold.foldMap (fun us c -> enumeratedConstraint2ValidationCodeBlock  l  en.baseInfo typeDefinition c us) us
        | true  -> createEfficientEnumValidation r l en.baseInfo us
    | Choice ch ->
        let valToStrFunc (p:CodegenScope) (v:Asn1AcnAst.ChValue) = VCBTrue
        let cons = refCons |> List.choose(fun c -> match c with Asn1AcnAst.ChoiceConstraint z -> Some z | _ -> None )
        cons |> Asn1Fold.foldMap(fun cs c -> choiceConstraint2ValidationCodeBlock r l refTypeId ch.children valToStrFunc typeDefinition  c cs) us
    | SequenceOf sqo ->
        let cons = refCons |> List.choose(fun c -> match c with Asn1AcnAst.SequenceOfConstraint z -> Some z | _ -> None )
        cons |> Asn1Fold.foldMap(fun cs c -> sequenceOfConstraint2ValidationCodeBlock r l refTypeId sqo.baseInfo sqo.childType resolvedType.equalFunction c cs) us


let createReferenceTypeFunction (r:Asn1AcnAst.AstRoot) (l:LanguageMacros) (t:Asn1AcnAst.Asn1Type) (o:Asn1AcnAst.ReferenceType) (typeDefinition:TypeDefinitionOrReference) (resolvedType:Asn1Type)  (us:State)  =
    let callBaseTypeFunc = l.isvalid.call_base_type_func
    let vcbs,us = createReferenceTypeFunction_this_type r l t.id o.refCons typeDefinition resolvedType us

    let moduleName, typeDefinitionName, typeDefinitionName0 =
        match typeDefinition with
        | ReferenceToExistingDefinition refToExist   ->
            match refToExist.programUnit with
            | Some md -> md, refToExist.typedefName, refToExist.typedefName
            | None    -> ToC t.id.ModName, refToExist.typedefName, refToExist.typedefName
        | TypeDefinition                tdDef        ->
            match tdDef.baseType with
            | None -> ToC t.id.ModName, tdDef.typedefName, ToC2(r.args.TypePrefix + o.tasName.Value)
            | Some refToExist ->
                match refToExist.programUnit with
                | Some md -> md, refToExist.typedefName, refToExist.typedefName
                | None    -> ToC t.id.ModName, refToExist.typedefName, refToExist.typedefName
    let soTypeCasting =
        let actType = Asn1AcnAstUtilFunctions.GetActualTypeByName r o.modName o.tasName
        match t.ActualType.Kind, actType.Kind with
        | Asn1AcnAst.Integer o,  Asn1AcnAst.Integer res ->
            match o.intClass = res.intClass with
            | true -> None
            | false -> Some typeDefinitionName
        | _         -> None

    let baseTypeDefinitionName: string = getBaseTypeDefName l typeDefinitionName0 moduleName t o 
    let baseFncName = l.lg.constructReferenceFuncName baseTypeDefinitionName "" (l.isvalid.methodNameSuffix())

    let ns =
        match resolvedType.isValidFunction with
        | Some _    ->
            match t.id.topLevelTas with
            | None -> us
            | Some tasInfo ->
                let caller = {Caller.typeId = tasInfo; funcType=IsValidFunctionType}
                let callee = {Callee.typeId = {TypeAssignmentInfo.modName = o.modName.Value; tasName=o.tasName.Value} ; funcType=IsValidFunctionType}
                addFunctionCallToState us caller callee
        | None      -> us
    let funBody (errCode: ErrorCode) (p:CodegenScope) =
        let with_component_check, lv2 =
            convertMultipleVCBsToStatementAndSetErrorCode l p errCode vcbs |>
            List.unzip

        match resolvedType.isValidFunction with
        | Some _    ->
            let funcBodyContent = callBaseTypeFunc (l.lg.getParamValue t p.accessPath Encode) baseFncName soTypeCasting
            match (funcBodyContent::with_component_check) |> DAstUtilFunctions.nestItems_ret l  with
            | None   -> convertVCBToStatementAndAssignedErrCode l VCBTrue errCode.errCodeName
            | Some s ->ValidationStatement (s, (lv2 |>List.collect id))
        | None      ->
            match (with_component_check) |> DAstUtilFunctions.nestItems_ret l  with
            | None   -> convertVCBToStatementAndAssignedErrCode l VCBTrue errCode.errCodeName
            | Some s ->ValidationStatement (s, (lv2 |>List.collect id))

    let errorCodeComment = o.refCons |> List.map(fun z -> z.ASN1) |> Seq.StrJoin ""

    createIsValidFunction r l t funBody  typeDefinition [] [] [] [] (Some errorCodeComment) ns

<|MERGE_RESOLUTION|>--- conflicted
+++ resolved
@@ -563,12 +563,8 @@
 
 
 let str_p (lm:LanguageMacros) (typeid:ReferenceToType) =
-<<<<<<< HEAD
     let prefix = match ProgrammingLanguage.ActiveLanguages.Head with Python -> "self" | _ -> "str"
-    ({CallerScope.modName = typeid.ModName; arg = (Selection.emptyPath prefix FixArray).append (ArrayAccess ("i", Value))})
-=======
-    ({CodegenScope.modName = typeid.ModName; accessPath = (AccessPath.emptyPath "str" ArrayElem).append (ArrayAccess ("i", ByValue))})
->>>>>>> 4fad284a
+    ({CodegenScope.modName = typeid.ModName; accessPath = (AccessPath.emptyPath prefix ArrayElem).append (ArrayAccess ("i", ByValue))})
 
 type IsValidAux = {
     isValidStatement  : CodegenScope -> ValidationStatement
@@ -602,20 +598,12 @@
 
     let funcBody = fncBodyE errCode
     let errCodes = errCode::childErrCodes
-<<<<<<< HEAD
     let sf = lm.lg.getTypeBasedSuffix FunctionType.IsValidFunctionType t.Kind
     let p  = lm.lg.getParamTypeSuffix t sf Encode
-    let varName = p.arg.receiverId
-    let sStar = lm.lg.getStar p.arg
-    let sPtrPrefix = lm.lg.getPtrPrefix p.arg
-    let sPtrSuffix = lm.lg.getPtrSuffix p.arg
-=======
-    let p  = lm.lg.getParamType t Encode
     let varName = p.accessPath.rootId
     let sStar = lm.lg.getStar p.accessPath
     let sPtrPrefix = lm.lg.getPtrPrefix p.accessPath
     let sPtrSuffix = lm.lg.getPtrSuffix p.accessPath
->>>>>>> 4fad284a
     let func, funcDef  =
             match funcName  with
             | None              -> None, None
