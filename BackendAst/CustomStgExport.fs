--- conflicted
+++ resolved
@@ -174,11 +174,7 @@
                     match deepRecursion with
                     |true   -> PrintType r f stgFileName modName  deepRecursion c.chType
                     |false  -> printChildTypeAsReferencedType c.chType
-<<<<<<< HEAD
-                gen.ChoiceChild c.Name.Value (ToC (c.getBackendName C)) (ToC (c.getBackendName Scala)) (ToC (c.getBackendName Ada)) (BigInteger c.Name.Location.srcLine) (BigInteger c.Name.Location.charPos) childTypeExp (c.presentWhenName (Some c.chType.typeDefinitionOrReference) C) bRemovedChild stgFileName
-=======
-                gen.ChoiceChild c.Name.Value (ToC (c._c_name)) (ToC (c._scala_name)) (ToC (c._ada_name)) (BigInteger c.Name.Location.srcLine) (BigInteger c.Name.Location.charPos) childTypeExp (c.presentWhenName (Some c.chType.typeDefintionOrReference) C) bRemovedChild stgFileName
->>>>>>> a920a96c
+                gen.ChoiceChild c.Name.Value (ToC (c._c_name)) (ToC (c._scala_name)) (ToC (c._ada_name)) (BigInteger c.Name.Location.srcLine) (BigInteger c.Name.Location.charPos) childTypeExp (c.presentWhenName (Some c.chType.typeDefinitionOrReference) C) bRemovedChild stgFileName
             gen.ChoiceType (chInfo.children |> Seq.map emitChild) stgFileName
         | Sequence(seqInfo)    ->
             let emitChild (c:SeqChildInfo) =
