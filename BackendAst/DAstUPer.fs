﻿module DAstUPer
open System
open System.Numerics
open System.Globalization
open System.IO

open FsUtils
open CommonTypes
open Asn1AcnAst
open Asn1AcnAstUtilFunctions
open DAst
open DAstUtilFunctions
open Language

let getFuncName (r:Asn1AcnAst.AstRoot) (lm:LanguageMacros) (codec:CommonTypes.Codec) (typeId :ReferenceToType) (td:FE_TypeDefinition) =
    match typeId.tasInfo with
    | None -> None
    | Some _ -> Some (td.typeName + codec.suffix)


let callBaseTypeFunc (lm:LanguageMacros) = lm.uper.call_base_type_func

let sparkAnnotations (lm:LanguageMacros)  = lm.uper.sparkAnnotations

let nestChildItems  (lm:LanguageMacros) (codec:CommonTypes.Codec) children =
    DAstUtilFunctions.nestItems lm.isvalid.JoinItems2 children

let adaptArgument (lm: LanguageMacros) (codec: CommonTypes.Codec) (p: CallerScope): string * string option =
    // For Copy decoding kind, the return expression is the variable in which we save the decoding result
    match codec with
    | Encode -> lm.lg.getValue p.arg, None
    | Decode ->
        match lm.lg.decodingKind with
        | InPlace -> lm.lg.getPointer p.arg, None
        | Copy ->
            let res = p.arg.asIdentifier
            res, Some res

let adaptArgumentPtr (lm: LanguageMacros) (codec: CommonTypes.Codec) (p: CallerScope): string * string option =
    match codec, lm.lg.decodingKind with
    | Decode, Copy ->
        let res = p.arg.asIdentifier
        res, Some res
    | _ -> lm.lg.getPointer p.arg, None

let adaptArgumentValue (lm: LanguageMacros) (codec: CommonTypes.Codec) (p: CallerScope): string * string option =
    match codec, lm.lg.decodingKind with
    | Decode, Copy ->
        let res = p.arg.asIdentifier
        res, Some res
    | _ -> lm.lg.getValue p.arg, None

let joinedOrAsIdentifier (lm: LanguageMacros) (codec: CommonTypes.Codec) (p: CallerScope) : string * string option =
    match codec, lm.lg.decodingKind with
    | Decode, Copy ->
        let resExpr = p.arg.asIdentifier
        resExpr, Some resExpr
    | _ -> p.arg.joined lm.lg, None

//TODO
//1.Decode functions (and perhaps encode function) must check if the decode value is within the constraints (currently, implemented only for Integers and for case IntUnconstrainedMax )
//2.Fragmentation


let internal createUperFunction (r:Asn1AcnAst.AstRoot) (lm:LanguageMacros) (codec:CommonTypes.Codec) (t:Asn1AcnAst.Asn1Type) (typeDefinition:TypeDefinitionOrReference) (baseTypeUperFunc : UPerFunction option) (isValidFunc: IsValidFunction option)  (funcBody_e:ErrorCode->CallerScope -> (UPERFuncBodyResult option)) soSparkAnnotations (funcDefAnnots: string list) (us:State)  =
    let typeDef = lm.lg.getTypeDefinition t.FT_TypeDefinition
    let funcName = getFuncName r lm codec t.id typeDef
    let errCodeName = ToC ("ERR_UPER" + (codec.suffix.ToUpper()) + "_" + ((t.id.AcnAbsPath |> Seq.skip 1 |> Seq.StrJoin("-")).Replace("#","elm")))
    let errCode, ns = getNextValidErrorCode us errCodeName None
    let soInitFuncName = getFuncNameGeneric typeDefinition (lm.init.methodNameSuffix())
    let EmitTypeAssignment = lm.uper.EmitTypeAssignment
    let EmitTypeAssignment_def = lm.uper.EmitTypeAssignment_def
    let EmitTypeAssignment_def_err_code = lm.uper.EmitTypeAssignment_def_err_code

    let funcBody = (funcBody_e errCode)
    let p = lm.lg.getParamType t codec
    let varName = p.arg.receiverId
    let sStar = lm.lg.getStar p.arg
    let isValidFuncName = match isValidFunc with None -> None | Some f -> f.funcName
    let sInitialExp = ""
    let func, funcDef =
            match funcName  with
            | None              -> None, None
            | Some funcName     ->
                let content = funcBody p
                let bodyResult_funcBody, errCodes,  bodyResult_localVariables, bBsIsUnreferenced, bVarNameIsUnreferenced =
                    match content with
                    | None              ->
                        let emptyStatement = lm.lg.emptyStatement
                        emptyStatement, [], [], true, isValidFuncName.IsNone
                    | Some bodyResult   -> bodyResult.funcBody, bodyResult.errCodes, bodyResult.localVariables, bodyResult.bBsIsUnReferenced, bodyResult.bValIsUnReferenced
                let lvars = bodyResult_localVariables |> List.map(fun (lv:LocalVariable) -> lm.lg.getLocalVariableDeclaration lv) |> Seq.distinct
                let precondAnnots = lm.lg.generatePrecond UPER t
                let postcondAnnots = lm.lg.generatePostcond UPER typeDef.typeName p t codec
                let func = Some(EmitTypeAssignment varName sStar funcName isValidFuncName  (lm.lg.getLongTypedefName typeDefinition) lvars  bodyResult_funcBody soSparkAnnotations sInitialExp (t.uperMaxSizeInBits = 0I) bBsIsUnreferenced bVarNameIsUnreferenced soInitFuncName funcDefAnnots precondAnnots postcondAnnots codec)

                let errCodStr = errCodes |> List.map(fun x -> (EmitTypeAssignment_def_err_code x.errCodeName) (BigInteger x.errCodeValue))
                let funcDef = Some(EmitTypeAssignment_def varName sStar funcName  (lm.lg.getLongTypedefName typeDefinition) errCodStr (t.uperMaxSizeInBits = 0I) (BigInteger (ceil ((double t.uperMaxSizeInBits)/8.0))) ( t.uperMaxSizeInBits) soSparkAnnotations (t.uperMaxSizeInBits = 0I) codec)
                func, funcDef


    let ret =
        {
            UPerFunction.funcName      = funcName
            func                       = func
            funcDef                    = funcDef
            funcBody                   = funcBody
            funcBody_e                 = funcBody_e
        }
    ret, ns

let getIntDecFuncSuffix (intClass:Asn1AcnAst.IntegerClass) =
    match intClass with
    | Asn1AcnAst.ASN1SCC_Int8      _ -> "Int8"
    | Asn1AcnAst.ASN1SCC_Int16     _ -> "Int16"
    | Asn1AcnAst.ASN1SCC_Int32     _ -> "Int32"
    | Asn1AcnAst.ASN1SCC_Int64     _ -> ""
    | Asn1AcnAst.ASN1SCC_Int       _ -> ""
    | Asn1AcnAst.ASN1SCC_UInt8     _ -> "UInt8"
    | Asn1AcnAst.ASN1SCC_UInt16    _ -> "UInt16"
    | Asn1AcnAst.ASN1SCC_UInt32    _ -> "UInt32"
    | Asn1AcnAst.ASN1SCC_UInt64    _ -> ""
    | Asn1AcnAst.ASN1SCC_UInt      _ -> ""

let castPp (r:Asn1AcnAst.AstRoot) (lm:LanguageMacros) codec pp (intClass:Asn1AcnAst.IntegerClass) encFuncBits =
    match codec with
    | CommonTypes.Encode ->
        match intClass with
        | Asn1AcnAst.ASN1SCC_Int8      _ -> (lm.lg.castExpression pp (lm.typeDef.Declare_Integer()))
        | Asn1AcnAst.ASN1SCC_Int16     _ -> (lm.lg.castExpression pp (lm.typeDef.Declare_Integer()))
//        | Asn1AcnAst.ASN1SCC_Int32     _ when r.args.integerSizeInBytes <> 4I -> if encFuncBits = 32 then pp  else (lm.lg.castExpression pp (lm.typeDef.Declare_Integer()))
        | Asn1AcnAst.ASN1SCC_Int32     _ -> if encFuncBits = 32 && r.args.integerSizeInBytes = 4I then pp  else (lm.lg.castExpression pp (lm.typeDef.Declare_Integer()))
        | Asn1AcnAst.ASN1SCC_Int64     _ -> if encFuncBits = 64 then pp  else (lm.lg.castExpression pp (lm.typeDef.Declare_Integer()))
        | Asn1AcnAst.ASN1SCC_Int       _ -> pp
        | Asn1AcnAst.ASN1SCC_UInt8     _ -> (lm.lg.castExpression pp (lm.typeDef.Declare_PosInteger()))
        | Asn1AcnAst.ASN1SCC_UInt16    _ -> (lm.lg.castExpression pp (lm.typeDef.Declare_PosInteger()))
//        | Asn1AcnAst.ASN1SCC_UInt32    _ when r.args.integerSizeInBytes <> 4I -> (lm.lg.castExpression pp (lm.typeDef.Declare_PosInteger()))
        | Asn1AcnAst.ASN1SCC_UInt32    _ -> if encFuncBits = 32 && r.args.integerSizeInBytes = 4I then pp  else (lm.lg.castExpression pp (lm.typeDef.Declare_PosInteger()))
        | Asn1AcnAst.ASN1SCC_UInt64    _ -> if encFuncBits = 64 then pp  else (lm.lg.castExpression pp (lm.typeDef.Declare_PosInteger()))
        | Asn1AcnAst.ASN1SCC_UInt      _ -> pp
    | CommonTypes.Decode -> pp


let getIntfuncBodyByCons (r:Asn1AcnAst.AstRoot) (lm:LanguageMacros) (codec:CommonTypes.Codec) (uperRange:BigIntegerUperRange) errLoc (intClass:Asn1AcnAst.IntegerClass) (cons: IntegerTypeConstraint list) (allCons: IntegerTypeConstraint list) (errCode:ErrorCode) (p:CallerScope) =
    let pp, resultExpr = adaptArgument lm codec p

    let IntNoneRequired         = lm.uper.IntNoneRequired
    let IntFullyConstraintPos   = lm.uper.IntFullyConstraintPos
    let IntFullyConstraint      = lm.uper.IntFullyConstraint
    let IntSemiConstraintPos    = lm.uper.IntSemiConstraintPos
    let IntSemiConstraint       = lm.uper.IntSemiConstraint
    let IntUnconstrained         = lm.uper.IntUnconstrained
    let IntUnconstrainedMax      = lm.uper.IntUnconstrainedMax
    let IntRootExt              = lm.uper.IntRootExt
    let IntRootExt2             = lm.uper.IntRootExt2
    let rootCons = cons |> List.choose(fun x -> match x with RangeRootConstraint(_, a) |RangeRootConstraint2(_, a,_) -> Some(x) |_ -> None)

    let checkExp =
        //match (DastValidate2.createIntegerFunctionByCons r l isUnsigned allCons) with
        //| None  ->  None
        //| Some expFunc -> Some (expFunc p)
        None
    let suffix = getIntDecFuncSuffix intClass
    let castPp encFuncBits = castPp r lm codec pp intClass encFuncBits

    let IntBod uperRange extCon =
        match uperRange with
        | Concrete(min, max) when min=max                    -> IntNoneRequired (lm.lg.getValue p.arg) (lm.lg.intValueToString min intClass)  errCode.errCodeName codec, codec=Decode, true
        | Concrete(min, max) when intClass.IsPositive && (not extCon)    -> IntFullyConstraintPos (castPp ((int r.args.integerSizeInBytes)*8)) min max (GetNumberOfBitsForNonNegativeInteger (max-min))  suffix errCode.errCodeName codec, false, false
        | Concrete(min, max)                                 -> IntFullyConstraint (castPp ((int r.args.integerSizeInBytes)*8)) min max (GetNumberOfBitsForNonNegativeInteger (max-min))  suffix errCode.errCodeName codec, false, false
        | PosInf(a)  when a>=0I && (not extCon)  -> IntSemiConstraintPos pp a  errCode.errCodeName codec, false, false
        | PosInf(a)               -> IntSemiConstraint pp a  errCode.errCodeName codec, false, false
        | NegInf(max)             -> IntUnconstrainedMax pp max checkExp errCode.errCodeName codec, false, false
        | Full                    -> IntUnconstrained pp errCode.errCodeName false codec, false, false

    let getValueByConstraint uperRange =
        match uperRange with
        | Concrete(a, _)  -> a
        | PosInf(a)       -> a
        | NegInf(b)       -> b
        | Full            -> 0I
    let funcBodyContent, bValIsUnReferenced, bBsIsUnReferenced =
        match rootCons with
        | []                            -> IntBod uperRange false
        | (RangeRootConstraint (_, a))::rest      ->
            let uperR    = uPER.getIntTypeConstraintUperRange [a]  errLoc
            let cc,_ = DastValidate2.integerConstraint2ValidationCodeBlock r lm intClass a 0
            let cc = DastValidate2.ValidationBlockAsStringExpr (cc p)
            //let cc = DAstValidate.foldRangeCon l (fun v -> v.ToString()) (fun v -> v.ToString()) p a
            let rootBody, _,_ = IntBod uperR true
            IntRootExt pp (getValueByConstraint uperR) cc rootBody errCode.errCodeName codec, false, false
        | (RangeRootConstraint2(_,a,_))::rest  ->
            let uperR    = uPER.getIntTypeConstraintUperRange [a]  errLoc
            //let cc = DAstValidate.foldRangeCon l (fun v -> v.ToString()) (fun v -> v.ToString()) p a
            let cc,_ = DastValidate2.integerConstraint2ValidationCodeBlock r lm intClass a 0
            let cc = DastValidate2.ValidationBlockAsStringExpr (cc p)
            let rootBody, _,_ = IntBod uperR true
            IntRootExt2 pp (getValueByConstraint uperR) cc rootBody errCode.errCodeName codec, false, false
        | _                             -> raise(BugErrorException "")
    Some({UPERFuncBodyResult.funcBody = funcBodyContent; errCodes = [errCode]; localVariables = []; bValIsUnReferenced=bValIsUnReferenced; bBsIsUnReferenced=bBsIsUnReferenced; resultExpr=resultExpr})





let createIntegerFunction (r:Asn1AcnAst.AstRoot) (lm:LanguageMacros) (codec:CommonTypes.Codec) (t:Asn1AcnAst.Asn1Type) (o:Asn1AcnAst.Integer) (typeDefinition:TypeDefinitionOrReference) (baseTypeUperFunc : UPerFunction option) (isValidFunc: IsValidFunction option) (us:State)  =
    let funcBody (errCode:ErrorCode) (p:CallerScope) =
        getIntfuncBodyByCons r lm codec o.uperRange t.Location (o.intClass) o.cons o.AllCons errCode p
    let soSparkAnnotations = Some(sparkAnnotations lm (lm.lg.getLongTypedefName typeDefinition) codec)
    createUperFunction r lm codec t typeDefinition baseTypeUperFunc  isValidFunc  (fun e p -> funcBody e p) soSparkAnnotations [] us


let createBooleanFunction (r:Asn1AcnAst.AstRoot) (lm:LanguageMacros) (codec:CommonTypes.Codec) (t:Asn1AcnAst.Asn1Type) (o:Asn1AcnAst.Boolean) (typeDefinition:TypeDefinitionOrReference) (baseTypeUperFunc : UPerFunction option) (isValidFunc: IsValidFunction option) (us:State)  =

    let funcBody (errCode:ErrorCode) (p:CallerScope) =
        let pp, resultExpr = adaptArgument lm codec p
        let Boolean         = lm.uper.Boolean
        let funcBodyContent = Boolean pp errCode.errCodeName codec
        {UPERFuncBodyResult.funcBody = funcBodyContent; errCodes = [errCode]; localVariables = []; bValIsUnReferenced=false; bBsIsUnReferenced=false; resultExpr=resultExpr}
    let soSparkAnnotations = Some(sparkAnnotations lm (lm.lg.getLongTypedefName typeDefinition) codec)

    createUperFunction r lm codec t typeDefinition baseTypeUperFunc  isValidFunc  (fun e p -> Some (funcBody e p)) soSparkAnnotations [] us

let castRPp  = DAstEqual.castRPp

let createRealFunction (r:Asn1AcnAst.AstRoot) (lm:LanguageMacros) (codec:CommonTypes.Codec) (t:Asn1AcnAst.Asn1Type) (o:Asn1AcnAst.Real) (typeDefinition:TypeDefinitionOrReference) (baseTypeUperFunc : UPerFunction option) (isValidFunc: IsValidFunction option) (us:State)  =
    let sSuffix =
        match o.getClass r.args with
        | ASN1SCC_REAL   -> ""
        | ASN1SCC_FP32   -> "_fp32"
        | ASN1SCC_FP64   -> ""


    let funcBody (errCode:ErrorCode) (p:CallerScope) =
        let pp, resultExpr = adaptArgument lm codec p
        let castPp = castRPp lm codec (o.getClass r.args) pp
        let Real         = lm.uper.Real
        let funcBodyContent = Real castPp sSuffix errCode.errCodeName codec
        {UPERFuncBodyResult.funcBody = funcBodyContent; errCodes = [errCode]; localVariables = []; bValIsUnReferenced=false; bBsIsUnReferenced=false; resultExpr=resultExpr}
    let soSparkAnnotations = Some(sparkAnnotations lm (lm.lg.getLongTypedefName typeDefinition) codec)
    let annots =
        match ST.lang with
        | Scala -> ["extern"]
        | _ -> []
    createUperFunction r lm codec t typeDefinition baseTypeUperFunc  isValidFunc  (fun e p -> Some (funcBody e p)) soSparkAnnotations annots us

let createObjectIdentifierFunction (r:Asn1AcnAst.AstRoot)  (lm:LanguageMacros) (codec:CommonTypes.Codec) (t:Asn1AcnAst.Asn1Type) (o:Asn1AcnAst.ObjectIdentifier) (typeDefinition:TypeDefinitionOrReference) (baseTypeUperFunc : UPerFunction option) (isValidFunc: IsValidFunction option) (us:State)  =
    let funcBody (errCode:ErrorCode) (p:CallerScope) =
        let pp, resultExpr = adaptArgumentPtr lm codec p
        let ObjectIdentifier         =
            if o.relativeObjectId then
                lm.uper.RelativeOID
            else
                lm.uper.ObjectIdentifier
        let funcBodyContent = ObjectIdentifier pp errCode.errCodeName codec
        {UPERFuncBodyResult.funcBody = funcBodyContent; errCodes = [errCode]; localVariables = []; bValIsUnReferenced=false; bBsIsUnReferenced=false; resultExpr=resultExpr}
    let soSparkAnnotations = Some(sparkAnnotations lm (lm.lg.getLongTypedefName typeDefinition) codec)
    createUperFunction r lm codec t typeDefinition baseTypeUperFunc  isValidFunc  (fun e p -> Some (funcBody e p)) soSparkAnnotations [] us

let getTimeSubTypeByClass (tc) =
    match tc with
    |Asn1LocalTime                      _ -> "Asn1LocalTime"
    |Asn1UtcTime                        _ -> "Asn1UtcTime"
    |Asn1LocalTimeWithTimeZone          _ -> "Asn1TimeWithTimeZone"
    |Asn1Date                             -> "Asn1Date"
    |Asn1Date_LocalTime                 _ -> "Asn1DateLocalTime"
    |Asn1Date_UtcTime                   _ -> "Asn1DateUtcTime"
    |Asn1Date_LocalTimeWithTimeZone     _ -> "Asn1DateTimeWithTimeZone"


let createTimeTypeFunction (r:Asn1AcnAst.AstRoot)  (lm:LanguageMacros) (codec:CommonTypes.Codec) (t:Asn1AcnAst.Asn1Type) (o:Asn1AcnAst.TimeType) (typeDefinition:TypeDefinitionOrReference) (baseTypeUperFunc : UPerFunction option) (isValidFunc: IsValidFunction option) (us:State)  =
    let funcBody (errCode:ErrorCode) (p:CallerScope) =
        let pp, resultExpr = adaptArgumentPtr lm codec p
        let TimeType         =  lm.uper.Time
        let funcBodyContent = TimeType pp (getTimeSubTypeByClass o.timeClass) errCode.errCodeName codec
        {UPERFuncBodyResult.funcBody = funcBodyContent; errCodes = [errCode]; localVariables = []; bValIsUnReferenced=false; bBsIsUnReferenced=false; resultExpr=resultExpr}
    let soSparkAnnotations = Some(sparkAnnotations lm (lm.lg.getLongTypedefName typeDefinition) codec)
    createUperFunction r lm codec t typeDefinition baseTypeUperFunc  isValidFunc  (fun e p -> Some (funcBody e p)) soSparkAnnotations [] us

let createNullTypeFunction (r:Asn1AcnAst.AstRoot)  (lm:LanguageMacros) (codec:CommonTypes.Codec) (t:Asn1AcnAst.Asn1Type) (o:Asn1AcnAst.NullType) (typeDefinition:TypeDefinitionOrReference) (baseTypeUperFunc : UPerFunction option) (isValidFunc: IsValidFunction option) (us:State)  =
    let funcBody (errCode:ErrorCode) (p:CallerScope) =
        let pp, _ = adaptArgument lm codec p
        match codec, lm.lg.decodingKind with
        | Decode, Copy ->
            Some ({UPERFuncBodyResult.funcBody = lm.uper.Null_declare pp; errCodes = []; localVariables = []; bValIsUnReferenced=false; bBsIsUnReferenced=false; resultExpr=Some pp})
        | _ -> None
    let soSparkAnnotations = Some(sparkAnnotations lm (lm.lg.getLongTypedefName typeDefinition) codec)
    createUperFunction r lm codec t typeDefinition baseTypeUperFunc  isValidFunc  funcBody soSparkAnnotations [] us

let createEnumeratedFunction (r:Asn1AcnAst.AstRoot) (lm:LanguageMacros) (codec:CommonTypes.Codec) (t:Asn1AcnAst.Asn1Type) (o:Asn1AcnAst.Enumerated) (typeDefinition:TypeDefinitionOrReference)  (baseTypeUperFunc : UPerFunction option) (isValidFunc: IsValidFunction option) (us:State)  =
    let funcBody (errCode:ErrorCode) (p:CallerScope) =
        let Enumerated         = lm.uper.Enumerated
        let Enumerated_item    = lm.uper.Enumerated_item
        let typeDef0 = lm.lg.getEnumTypeDefinition o.typeDef
        let td =  typeDef0.longTypedefName2 lm.lg.hasModules  (ToC p.modName)
<<<<<<< HEAD
        let pp, resultExpr = adaptArgumentValue lm codec p
=======
>>>>>>> a920a96c
        let nMin = 0I
        let nMax = BigInteger(Seq.length o.items) - 1I
        let nLastItemIndex      = nMax
        let items =
            o.items |> List.mapi(fun i itm -> Enumerated_item pp (lm.lg.getNamedItemBackendName (Some typeDefinition) itm) (BigInteger i) nLastItemIndex codec)
        let nBits = (GetNumberOfBitsForNonNegativeInteger (nMax-nMin))
        let sFirstItemName = lm.lg.getNamedItemBackendName (Some typeDefinition) o.items.Head
        let funcBodyContent = Enumerated pp td items nMin nMax nBits errCode.errCodeName nLastItemIndex sFirstItemName codec
        {UPERFuncBodyResult.funcBody = funcBodyContent; errCodes = [errCode]; localVariables = []; bValIsUnReferenced=false; bBsIsUnReferenced=false; resultExpr=resultExpr}
    let soSparkAnnotations = Some(sparkAnnotations lm (lm.lg.getLongTypedefName typeDefinition) codec)
    createUperFunction r lm codec t typeDefinition baseTypeUperFunc  isValidFunc  (fun e p -> Some (funcBody e p)) soSparkAnnotations [] us


let C64K = BigInteger 0x10000
let C48K = BigInteger 0xC000
let C32K = BigInteger 0x8000
let C16K = BigInteger 0x4000
let C_127 = BigInteger 0x7F

type FragmentationParts = {
    nBlocks64K :  BigInteger
    has48KBlock : bool
    has32KBlock : bool
    has16KBlock : bool
    nRemainingItemsVar : BigInteger
}

let FragmentationParts (size:BigInteger) =
    let nBlocks64K = size / C64K
    let nRemainingItemsVar1 = size % C64K
    let has48KBlock = nRemainingItemsVar1 >= C48K

    let nRemainingItemsVar2 = if has48KBlock then (nRemainingItemsVar1 - C48K) else nRemainingItemsVar1
    let has32KBlock = nRemainingItemsVar2 >= C32K

    let nRemainingItemsVar3 = if has32KBlock then (nRemainingItemsVar2 - C32K) else nRemainingItemsVar2
    let has16KBlock = nRemainingItemsVar3 >= C16K

    let nRemainingItemsVar = if has16KBlock then (nRemainingItemsVar3 - C16K) else nRemainingItemsVar3

    { nBlocks64K = nBlocks64K; has48KBlock = has48KBlock; has32KBlock = has32KBlock; has16KBlock = has16KBlock; nRemainingItemsVar = nRemainingItemsVar}


let handleFixedSizeFragmentation (lm:LanguageMacros) (p:CallerScope) (codec:CommonTypes.Codec) (errCode:ErrorCode) ii uperMaxSizeInBits (fixSize:BigInteger) internalItem_funcBody nIntItemMaxSize bIsBitStringType bIsAsciiString=
    let fixedSize_Fragmentation_sqf_64K          = lm.uper.FixedSize_Fragmentation_sqf_64K
    let fixedSize_Fragmentation_sqf_small_block  = lm.uper.FixedSize_Fragmentation_sqf_small_block
    let fixedSize_Fragmentation_sqf_remaining    = lm.uper.FixedSize_Fragmentation_sqf_remaining
    let fixedSize_Fragmentation_sqf              = lm.uper.FixedSize_Fragmentation_sqf
    let sRemainingItemsVar = sprintf "%s%d" "nRemainingItemsVar" ii
    let sCurBlockSize      = sprintf "%s%d" "nCurBlockSize" ii
    let sBlockIndex        = sprintf "%s%d" "nBlockIndex" ii
    let sCurOffset         = sprintf "%s%d" "nCurOffset" ii
    let sBLI               = sprintf "i%d" ii
    //let lv = SequenceOfIndex (ii, None)
    let r = FragmentationParts fixSize
    //let nBlocks64K = fixSize / C64K
    let parts =
        let part = fixedSize_Fragmentation_sqf_64K (p.arg.joined lm.lg) (lm.lg.getAccess p.arg) sCurOffset sCurBlockSize sBlockIndex r.nBlocks64K internalItem_funcBody sBLI sRemainingItemsVar bIsBitStringType errCode.errCodeName codec
        [part]
    let smallBlockParts =
        [(r.has48KBlock, lm.lg.toHex 195, C48K);(r.has32KBlock, lm.lg.toHex 194, C32K);(r.has16KBlock, lm.lg.toHex 193, C16K)] |>  //0xC3, 0xC2, 0xC1
        List.filter (fun (a,_,_) -> a) |>
        List.map (fun (_, sBlockId, nBlockSize) -> fixedSize_Fragmentation_sqf_small_block (p.arg.joined lm.lg) (lm.lg.getAccess p.arg) internalItem_funcBody nBlockSize sBlockId sCurOffset sCurBlockSize sBLI sRemainingItemsVar bIsBitStringType errCode.errCodeName codec)
    let parts = parts@smallBlockParts

    let bRemainingItemsWithinByte = r.nRemainingItemsVar <= C_127
    let parts=
        match r.nRemainingItemsVar > 0I with
        | true  ->
            let part = fixedSize_Fragmentation_sqf_remaining (p.arg.joined lm.lg) (lm.lg.getAccess p.arg) internalItem_funcBody bRemainingItemsWithinByte r.nRemainingItemsVar sCurOffset sBLI sRemainingItemsVar bIsBitStringType errCode.errCodeName codec
            parts@[part]
        | false -> parts

    let createLv = lm.lg.uper.createLv


    let fragmentationVars = [createLv sCurBlockSize; createLv sCurOffset]
    let fragmentationVars = fragmentationVars |> List.addIf (codec = Decode) (createLv sRemainingItemsVar)
    let fragmentationVars = fragmentationVars |> List.addIf (lm.lg.uper.requires_sBlockIndex) (createLv sBlockIndex)
    //let fragmentationVars = fragmentationVars |> List.addIf (l = C) (lv)
    let singleNestedPart  = nestChildItems lm  codec parts |> Option.toList
    fixedSize_Fragmentation_sqf (p.arg.joined lm.lg) (lm.lg.getAccess p.arg) singleNestedPart fixSize bIsAsciiString codec, fragmentationVars

let handleFragmentation (lm:LanguageMacros) (p:CallerScope) (codec:CommonTypes.Codec) (errCode:ErrorCode) ii uperMaxSizeInBits (minSize:BigInteger) (maxSize:BigInteger) internalItem_funcBody nIntItemMaxSize bIsBitStringType bIsAsciiString=
    match minSize = maxSize with
    | true ->
        handleFixedSizeFragmentation lm p codec errCode ii uperMaxSizeInBits minSize internalItem_funcBody nIntItemMaxSize bIsBitStringType bIsAsciiString
    | false ->
        let fragmentation   = lm.uper.Fragmentation_sqf
        let sRemainingItemsVar = sprintf "%s%d" "nRemainingItemsVar" ii
        let sCurBlockSize      = sprintf "%s%d" "nCurBlockSize" ii
        let sBlockIndex        = sprintf "%s%d" "nBlockIndex" ii
        let sCurOffset         = sprintf "%s%d" "nCurOffset" ii
        let sBLJ               = sprintf "%s%d" "nBLJ" ii
        let sLengthTmp         = sprintf "%s%d" "nLengthTmp" ii
        let sBLI               = sprintf "i%d" ii
        //let lv = SequenceOfIndex (ii, None)

        let createLv = lm.lg.uper.createLv

        let fragmentationVars = [createLv sRemainingItemsVar; createLv sCurBlockSize; createLv sCurOffset ]

        let fragmentationVars = fragmentationVars |> List.addIf (codec = Encode && lm.lg.uper.requires_sBLJ) (createLv sBLJ)
        let fragmentationVars = fragmentationVars |> List.addIf (codec = Encode) (createLv sBlockIndex)
        let fragmentationVars = fragmentationVars |> List.addIf (codec = Decode && minSize <> maxSize) (createLv sLengthTmp)
        fragmentation (p.arg.joined lm.lg) (lm.lg.getAccess p.arg) internalItem_funcBody  nIntItemMaxSize ( minSize) ( maxSize) uperMaxSizeInBits (minSize <> maxSize) errCode.errCodeName sRemainingItemsVar sCurBlockSize sBlockIndex sCurOffset sBLJ sBLI sLengthTmp bIsBitStringType bIsAsciiString codec, fragmentationVars

let createIA5StringFunction (r:Asn1AcnAst.AstRoot) (lm:LanguageMacros) (codec:CommonTypes.Codec) (t:Asn1AcnAst.Asn1Type) (o:Asn1AcnAst.StringType) (typeDefinition:TypeDefinitionOrReference)   (baseTypeUperFunc : UPerFunction option) (isValidFunc: IsValidFunction option) (us:State)  =
    let ii = t.id.SequenceOfLevel + 1
    let i = sprintf "i%d" ii
    let lv = SequenceOfIndex (ii, None)
    let charIndex =
        match lm.lg.uper.requires_charIndex with
        | false     -> []
        | true   -> [IntegerLocalVariable ("charIndex", None)]
    let nStringLength =
        match o.minSize.uper = o.maxSize.uper with
        | true  -> []
        | false -> [lm.lg.uper.createLv "nStringLength"]
    let funcBody (errCode:ErrorCode) (p:CallerScope) =
        let td0 = lm.lg.getStrTypeDefinition o.typeDef
        let td = td0.longTypedefName2 lm.lg.hasModules (ToC p.modName)
        let InternalItem_string_no_alpha   = lm.uper.InternalItem_string_no_alpha
        let InternalItem_string_with_alpha = lm.uper.InternalItem_string_with_alpha
        let str_FixedSize       = lm.uper.str_FixedSize
        let str_VarSize         = lm.uper.str_VarSize
        let typeDefinitionName = lm.lg.getLongTypedefName typeDefinition

        let nBits = GetNumberOfBitsForNonNegativeInteger (BigInteger (o.uperCharSet.Length-1))
        let internalItem =
            match o.uperCharSet.Length = 128 with
            | true  -> InternalItem_string_no_alpha (p.arg.joined lm.lg) errCode.errCodeName i  codec
            | false ->
                let nBits = GetNumberOfBitsForNonNegativeInteger (BigInteger (o.uperCharSet.Length-1))
                let arrAsciiCodes = o.uperCharSet |> Array.map(fun x -> BigInteger (System.Convert.ToInt32 x))
                InternalItem_string_with_alpha (p.arg.joined lm.lg) errCode.errCodeName td i (BigInteger (o.uperCharSet.Length-1)) arrAsciiCodes (BigInteger (o.uperCharSet.Length)) nBits  codec
        let nSizeInBits = GetNumberOfBitsForNonNegativeInteger ( (o.maxSize.uper - o.minSize.uper))
        let initExpr =
            match codec, lm.lg.decodingKind with
            | Decode, Copy -> Some (lm.lg.initializeString (int o.maxSize.uper))
            | _ -> None
        let pp, resultExpr = joinedOrAsIdentifier lm codec p
        let funcBodyContent,localVariables =
            match o.minSize with
            | _ when o.maxSize.uper < 65536I && o.maxSize.uper=o.minSize.uper ->
                str_FixedSize pp typeDefinitionName i internalItem o.minSize.uper nBits nBits 0I initExpr codec, lv::charIndex@nStringLength
            | _ when o.maxSize.uper < 65536I && o.maxSize.uper<>o.minSize.uper ->
                str_VarSize pp typeDefinitionName i internalItem o.minSize.uper o.maxSize.uper nSizeInBits nBits nBits 0I initExpr codec, lv::charIndex@nStringLength
            | _ ->
                let funcBodyContent,localVariables = handleFragmentation lm p codec errCode ii o.uperMaxSizeInBits o.minSize.uper o.maxSize.uper internalItem nBits false true
                let localVariables = localVariables |> List.addIf (lm.lg.uper.requires_IA5String_i || o.maxSize.uper<>o.minSize.uper) lv
                funcBodyContent, charIndex@localVariables

        {UPERFuncBodyResult.funcBody = funcBodyContent; errCodes = [errCode]; localVariables = localVariables; bValIsUnReferenced=false; bBsIsUnReferenced=false; resultExpr=resultExpr}

    let soSparkAnnotations = Some(sparkAnnotations lm (lm.lg.getLongTypedefName typeDefinition) codec)
    createUperFunction r lm codec t typeDefinition baseTypeUperFunc  isValidFunc  (fun e p -> Some (funcBody e p)) soSparkAnnotations  [] us


let createOctetStringFunction_funcBody (r:Asn1AcnAst.AstRoot) (lm:LanguageMacros) (codec:CommonTypes.Codec) (id : ReferenceToType) (typeDefinition:TypeDefinitionOrReference) isFixedSize  uperMaxSizeInBits minSize maxSize (errCode:ErrorCode) (p:CallerScope) =
    let ii = id.SequenceOfLevel + 1;
    let i = sprintf "i%d" ii
    let lv = SequenceOfIndex (id.SequenceOfLevel + 1, None)

    let td = typeDefinition.longTypedefName2 lm.lg.hasModules
    let pp, resultExpr = joinedOrAsIdentifier lm codec p
    let access = lm.lg.getAccess p.arg

    let InternalItem_oct_str = lm.uper.InternalItem_oct_str
    let fixedSize = lm.uper.octet_FixedSize
    let varSize  = lm.uper.octet_VarSize

    let nIntItemMaxSize = 8I
    let internalItem = InternalItem_oct_str pp access i  errCode.errCodeName codec
    let nSizeInBits = GetNumberOfBitsForNonNegativeInteger ( (maxSize - minSize))
    let funcBodyContent, localVariables =
        let nStringLength =
            match isFixedSize,  codec with
            | true , _    -> []
            | false, Encode -> []
            | false, Decode -> [lm.lg.uper.count_var]

        match minSize with
        | _ when maxSize < 65536I && isFixedSize -> fixedSize td pp access minSize codec, (if false then lv::nStringLength else nStringLength)
        | _ when maxSize < 65536I && (not isFixedSize) -> varSize td pp access minSize maxSize nSizeInBits  errCode.errCodeName codec, (if false  then lv::nStringLength else nStringLength)
        | _ ->
            let funcBodyContent,localVariables = handleFragmentation lm p codec errCode ii uperMaxSizeInBits minSize maxSize internalItem nIntItemMaxSize false false
            let localVariables = localVariables |> List.addIf (lm.lg.uper.requires_IA5String_i || (not isFixedSize)) (lv)
            funcBodyContent, localVariables

    {UPERFuncBodyResult.funcBody = funcBodyContent; errCodes = [errCode]; localVariables = localVariables; bValIsUnReferenced=false; bBsIsUnReferenced=false; resultExpr=resultExpr}



let createOctetStringFunction (r:Asn1AcnAst.AstRoot) (lm:LanguageMacros) (codec:CommonTypes.Codec) (t:Asn1AcnAst.Asn1Type)  (o:Asn1AcnAst.OctetString) (typeDefinition:TypeDefinitionOrReference)  (baseTypeUperFunc : UPerFunction option) (isValidFunc: IsValidFunction option) (us:State)  =

    let funcBody (errCode:ErrorCode) (p:CallerScope) =
        createOctetStringFunction_funcBody r lm codec t.id  typeDefinition o.isFixedSize  o.uperMaxSizeInBits o.minSize.uper o.maxSize.uper (errCode:ErrorCode) (p:CallerScope)

    let soSparkAnnotations = Some(sparkAnnotations lm (lm.lg.getLongTypedefName typeDefinition) codec)
    createUperFunction r lm codec t typeDefinition baseTypeUperFunc  isValidFunc  (fun e p -> Some (funcBody  e p)) soSparkAnnotations  [] us



(*
let createBitStringFunction_funcBody (r:Asn1AcnAst.AstRoot)  (lm:LanguageMacros) (codec:CommonTypes.Codec) (id : ReferenceToType) (typeDefinition:TypeDefinitionOrReference) isFixedSize  uperMaxSizeInBits minSize maxSize (errCode:ErrorCode) (p:CallerScope) =
    lm.lg.uper.createBitStringFunction (handleFragmentation lm) codec id typeDefinition isFixedSize  uperMaxSizeInBits minSize maxSize errCode p
*)

let createBitStringFunction_funcBody (r:Asn1AcnAst.AstRoot)  (lm:LanguageMacros) (codec:CommonTypes.Codec) (id : ReferenceToType) (typeDefinition:TypeDefinitionOrReference) isFixedSize  uperMaxSizeInBits minSize maxSize (errCode:ErrorCode) (p:CallerScope) =
    let bitString_FixSize = lm.uper.bitString_FixSize
    let bitString_VarSize = lm.uper.bitString_VarSize
    let ii = id.SequenceOfLevel + 1;
    let i = sprintf "i%d" (id.SequenceOfLevel + 1)
    let nSizeInBits = GetNumberOfBitsForNonNegativeInteger ( (maxSize - minSize))
    let internalItem = lm.uper.InternalItem_bit_str (p.arg.joined lm.lg) i  errCode.errCodeName codec
    let iVar = SequenceOfIndex (id.SequenceOfLevel + 1, None)
    let td = typeDefinition.longTypedefName2 lm.lg.hasModules
    let pp, resultExpr = joinedOrAsIdentifier lm codec p
    let access = lm.lg.getAccess p.arg

    let funcBodyContent, localVariables =
        let nStringLength =
            match isFixedSize,  codec with
            | true , _    -> []
            | false, Encode -> []
            | false, Decode -> [lm.lg.uper.count_var]

        match minSize with
        | _ when maxSize < 65536I && isFixedSize -> bitString_FixSize td pp access minSize errCode.errCodeName codec, nStringLength
        | _ when maxSize < 65536I && (not isFixedSize) -> bitString_VarSize td pp access minSize maxSize errCode.errCodeName nSizeInBits codec, nStringLength
        | _ ->
            let funcBodyContent, fragmentationLvars = handleFragmentation lm p codec errCode ii uperMaxSizeInBits minSize maxSize internalItem 1I true false
            let fragmentationLvars = fragmentationLvars |> List.addIf ((not isFixedSize) &&  lm.lg.uper.requires_sBLJ) (iVar)
            (funcBodyContent,fragmentationLvars)

    {UPERFuncBodyResult.funcBody = funcBodyContent; errCodes = [errCode]; localVariables = localVariables; bValIsUnReferenced=false; bBsIsUnReferenced=false; resultExpr=resultExpr}


let createBitStringFunction (r:Asn1AcnAst.AstRoot) (lm:LanguageMacros) (codec:CommonTypes.Codec) (t:Asn1AcnAst.Asn1Type) (o:Asn1AcnAst.BitString) (typeDefinition:TypeDefinitionOrReference)  (baseTypeUperFunc : UPerFunction option) (isValidFunc: IsValidFunction option) (us:State)  =

    let funcBody  (errCode:ErrorCode) (p:CallerScope) =
        createBitStringFunction_funcBody r lm codec t.id typeDefinition o.isFixedSize  o.uperMaxSizeInBits o.minSize.uper o.maxSize.uper (errCode:ErrorCode) (p:CallerScope)

    let soSparkAnnotations = Some(sparkAnnotations lm (lm.lg.getLongTypedefName typeDefinition) codec)
    createUperFunction r lm codec t typeDefinition baseTypeUperFunc  isValidFunc  (fun e p -> Some (funcBody e p))  soSparkAnnotations  [] us


let createSequenceOfFunction (r:Asn1AcnAst.AstRoot) (lm:LanguageMacros) (codec:CommonTypes.Codec) (t:Asn1AcnAst.Asn1Type) (o:Asn1AcnAst.SequenceOf) (typeDefinition:TypeDefinitionOrReference)  (baseTypeUperFunc : UPerFunction option) (isValidFunc: IsValidFunction option) (child:Asn1Type) (us:State)  =
    let fixedSize       = lm.uper.seqOf_FixedSize
    let varSize         = lm.uper.seqOf_VarSize
    let td = typeDefinition.longTypedefName2 lm.lg.hasModules
    let nSizeInBits = GetNumberOfBitsForNonNegativeInteger ( (o.maxSize.uper - o.minSize.uper))
    let nIntItemMaxSize = ( child.uperMaxSizeInBits)

    let baseFuncName =  match baseTypeUperFunc  with None -> None | Some baseFunc -> baseFunc.funcName
    let funcBody (errCode:ErrorCode) (p:CallerScope) =

        match baseFuncName with
        | None ->
            let pp, resultExpr = joinedOrAsIdentifier lm codec p
            let access = lm.lg.getAccess p.arg
            // `childInitExpr` is used to initialize the array of elements in which we will write their decoded values
            // It is only meaningful for "Copy" decoding kind, since InPlace will directly modify `p`'s array
            let childInitExpr = DAstInitialize.getChildExpression lm child

            let ii = t.id.SequenceOfLevel + 1
            let i = sprintf "i%d" ii
            let lv = lm.lg.uper.seqof_lv t.id o.minSize.uper o.maxSize.uper

            let nStringLength =
                match o.minSize.uper = o.maxSize.uper,  codec with
                | true , _    -> []
                | false, Encode -> []
                | false, Decode -> [lm.lg.uper.count_var]

            let chFunc = child.getUperFunction codec
            let internalItem =
                chFunc.funcBody ({p with arg = lm.lg.getArrayItem p.arg i child.isIA5String})

            match internalItem with
            | None  ->
                match o.minSize with
                | _ when o.maxSize.uper < 65536I && o.maxSize.uper=o.minSize.uper  -> None
                | _ when o.maxSize.uper < 65536I && o.maxSize.uper<>o.minSize.uper ->
                    let funcBody = varSize pp access  td i "" ( o.minSize.uper) ( o.maxSize.uper) nSizeInBits ( child.uperMinSizeInBits) nIntItemMaxSize 0I childInitExpr errCode.errCodeName codec
                    Some ({UPERFuncBodyResult.funcBody = funcBody; errCodes = [errCode]; localVariables = lv@nStringLength; bValIsUnReferenced=false; bBsIsUnReferenced=false; resultExpr=resultExpr})
                | _                                                ->
                    let funcBody, localVariables = handleFragmentation lm p codec errCode ii ( o.uperMaxSizeInBits) o.minSize.uper o.maxSize.uper "" nIntItemMaxSize false false
                    Some ({UPERFuncBodyResult.funcBody = funcBody; errCodes = [errCode]; localVariables = localVariables; bValIsUnReferenced=false; bBsIsUnReferenced=false; resultExpr=resultExpr})
            | Some internalItem ->
                let childErrCodes =  internalItem.errCodes
                let internalItemBody =
                    match codec, lm.lg.decodingKind with
                    | Decode, Copy ->
                        assert internalItem.resultExpr.IsSome
                        internalItem.funcBody + "\n" + (lm.uper.update_array_item pp i internalItem.resultExpr.Value)
                    | _ -> internalItem.funcBody
                let ret,localVariables =
                    match o.minSize with
                    | _ when o.maxSize.uper < 65536I && o.maxSize.uper=o.minSize.uper -> fixedSize pp td i internalItemBody ( o.minSize.uper) ( child.uperMinSizeInBits) nIntItemMaxSize 0I childInitExpr codec, nStringLength
                    | _ when o.maxSize.uper < 65536I && o.maxSize.uper<>o.minSize.uper -> varSize pp access  td i internalItemBody ( o.minSize.uper) ( o.maxSize.uper) nSizeInBits ( child.uperMinSizeInBits) nIntItemMaxSize 0I childInitExpr errCode.errCodeName codec , nStringLength
                    | _ -> handleFragmentation lm p codec errCode ii ( o.uperMaxSizeInBits) o.minSize.uper o.maxSize.uper internalItemBody nIntItemMaxSize false false

                Some ({UPERFuncBodyResult.funcBody = ret; errCodes = errCode::childErrCodes; localVariables = lv@(localVariables@internalItem.localVariables); bValIsUnReferenced=false; bBsIsUnReferenced=false; resultExpr=resultExpr})
        | Some baseFuncName ->
            let pp, resultExpr = adaptArgumentPtr lm codec p
            let funcBodyContent =  callBaseTypeFunc lm pp baseFuncName codec
            Some ({UPERFuncBodyResult.funcBody = funcBodyContent; errCodes = [errCode]; localVariables = []; bValIsUnReferenced=false; bBsIsUnReferenced=false; resultExpr=resultExpr})
    let soSparkAnnotations = Some(sparkAnnotations lm (lm.lg.getLongTypedefName typeDefinition) codec)
    createUperFunction r lm codec t typeDefinition baseTypeUperFunc  isValidFunc  funcBody soSparkAnnotations  [] us

type private SequenceChildStmt = {
    body: string option
    lvs: LocalVariable list
    errCodes: ErrorCode list
}
type private SequenceChildResult = {
    presenceBit: string option
    stmt: SequenceChildStmt option
    resultExpr: string option
}

let createSequenceFunction (r:Asn1AcnAst.AstRoot) (lm:LanguageMacros) (codec:CommonTypes.Codec) (t:Asn1AcnAst.Asn1Type) (o:Asn1AcnAst.Sequence) (typeDefinition:TypeDefinitionOrReference) (isValidFunc: IsValidFunction option) (children:SeqChildInfo list) (us:State)  =
    // stg macros
    let sequence_presence_bit       = lm.uper.sequence_presence_bit
    let sequence_presence_bit_fix   = lm.uper.sequence_presence_bit_fix
    let sequence_mandatory_child    = lm.uper.sequence_mandatory_child
    let sequence_optional_child     = lm.uper.sequence_optional_child
    let sequence_default_child      = lm.uper.sequence_default_child
    let sequence_build              = lm.uper.sequence_build

    let td = typeDefinition.longTypedefName2 lm.lg.hasModules

    let funcBody (errCode:ErrorCode) (p:CallerScope) =
        let nonAcnChildren = children |> List.choose(fun c -> match c with Asn1Child c -> Some c | AcnChild _ -> None)
        let localVariables =
            match nonAcnChildren |> Seq.exists(fun x -> x.Optionality.IsSome) with
            | true when codec = CommonTypes.Decode && lm.lg.uper.requires_presenceBit -> [(FlagLocalVariable ("presenceBit", None))]
            | _ -> []
        let pp, resultExpr = joinedOrAsIdentifier lm codec p
        let access = lm.lg.getAccess p.arg

        let handleChild (child:Asn1Child): SequenceChildResult =
            let childName = lm.lg.getAsn1ChildBackendName child
            let childTypeDef = child.Type.typeDefinitionOrReference.longTypedefName2 lm.lg.hasModules
            let chFunc = child.Type.getUperFunction codec
            let newArg = lm.lg.getSeqChild p.arg childName child.Type.isIA5String child.Optionality.IsSome
            let newArg = if lm.lg.usesWrappedOptional && newArg.isOptional && codec = Encode then newArg.asLast else newArg
            let childP = {p with arg = newArg}
            let childContentResult = chFunc.funcBody childP
            let existVar =
                match codec, lm.lg.decodingKind with
                | Decode, Copy -> Some (ToC (child._c_name + "_exist"))
                | _ -> None
            let presenceBit =
                let absent, present =
                    match ST.lang with
                    | Scala -> "false", "true"
                    | _ -> "0", "1"
                // please note that in decode, macro uper_sequence_presence_bit_fix
                // calls macro uper_sequence_presence_bit (i.e. behaves like optional)
                let seq_presence_bit_fix (value: string) =
                    sequence_presence_bit_fix pp access childName existVar errCode.errCodeName value codec
                match child.Optionality with
                | None -> None
                | Some Asn1AcnAst.AlwaysAbsent -> Some (seq_presence_bit_fix absent)
                | Some Asn1AcnAst.AlwaysPresent -> Some (seq_presence_bit_fix present)
                | Some (Asn1AcnAst.Optional opt) -> Some (sequence_presence_bit pp access childName existVar errCode.errCodeName codec)

            match childContentResult with
            | None ->
                // Copy-decoding expects to have a result expression (even if unused), so we pick the initExpression
                let childResultExpr =
                    match codec, lm.lg.decodingKind with
                    | Decode, Copy -> Some child.Type.initFunction.initExpression
                    | _ -> None
                {presenceBit=presenceBit; stmt=None; resultExpr=childResultExpr}
            | Some childContent ->
                let childBody, child_localVariables =
                    match child.Optionality with
                    | None -> Some (sequence_mandatory_child childName childContent.funcBody codec) , childContent.localVariables
                    | Some Asn1AcnAst.AlwaysAbsent ->
                        match codec with
                        | CommonTypes.Encode -> None, []
                        | CommonTypes.Decode -> Some (sequence_optional_child pp access childName childContent.funcBody existVar childContent.resultExpr childTypeDef codec), childContent.localVariables
                    | Some Asn1AcnAst.AlwaysPresent ->
                        if lm.lg.usesWrappedOptional then
                            Some (sequence_optional_child pp access childName childContent.funcBody existVar childContent.resultExpr childTypeDef codec), childContent.localVariables
                        else
                            match codec with
                            | CommonTypes.Encode -> Some childContent.funcBody, childContent.localVariables
                            | CommonTypes.Decode -> Some (sequence_optional_child pp access childName childContent.funcBody existVar childContent.resultExpr childTypeDef codec), childContent.localVariables
                    | Some (Asn1AcnAst.Optional opt) ->
                        match opt.defaultValue with
                        | None -> Some (sequence_optional_child pp access childName childContent.funcBody existVar childContent.resultExpr childTypeDef codec), childContent.localVariables
                        | Some v ->
                            let defInit= child.Type.initFunction.initByAsn1Value childP (mapValue v).kind
                            Some (sequence_default_child pp access childName childContent.funcBody existVar childContent.resultExpr childTypeDef defInit codec), childContent.localVariables
                {presenceBit=presenceBit; stmt=Some {body=childBody; lvs=child_localVariables; errCodes=childContent.errCodes}; resultExpr=childContent.resultExpr}

        let childrenStatements00 = nonAcnChildren |> List.map handleChild
        let presenceBits = childrenStatements00 |> List.choose (fun s -> s.presenceBit)
        let childrenStatements0 = childrenStatements00 |> List.choose(fun s -> s.stmt)
        let childrenStatements = childrenStatements0 |> List.choose(fun s -> s.body)
        let childrenLocalVars = childrenStatements0 |> List.collect(fun s -> s.lvs)
        let childrenErrCodes = childrenStatements0 |> List.collect(fun s -> s.errCodes)
        let childrenResultExpr = childrenStatements00 |> List.choose(fun s -> s.resultExpr)
        // If we are Decoding with Copy decoding kind, then all children `resultExpr` must be defined as well (i.e. we must have the same number of `resultExpr` as children)
        assert (resultExpr.IsNone || childrenResultExpr.Length = nonAcnChildren.Length)
        let seqBuild = resultExpr |> Option.map (fun res -> sequence_build res td childrenResultExpr) |> Option.toList
        let seqContent =  (presenceBits@childrenStatements@seqBuild) |> nestChildItems lm codec
        match seqContent with
        | None  -> None
        | Some ret -> Some ({UPERFuncBodyResult.funcBody = ret; errCodes = errCode::childrenErrCodes; localVariables = localVariables@childrenLocalVars; bValIsUnReferenced=false; bBsIsUnReferenced=(o.uperMaxSizeInBits = 0I); resultExpr=resultExpr})

    let soSparkAnnotations = Some(sparkAnnotations lm (lm.lg.getLongTypedefName typeDefinition) codec)
    createUperFunction r lm codec t typeDefinition None  isValidFunc  funcBody soSparkAnnotations  [] us



let createChoiceFunction (r:Asn1AcnAst.AstRoot) (lm:LanguageMacros) (codec:CommonTypes.Codec) (t:Asn1AcnAst.Asn1Type) (o:Asn1AcnAst.Choice) (typeDefinition:TypeDefinitionOrReference)  (baseTypeUperFunc : UPerFunction option) (isValidFunc: IsValidFunction option) (children:ChChildInfo list) (us:State)  =
    // stg macros
    let choice_child       = lm.uper.choice_child
    let choice             = lm.uper.choice

    let baseFuncName =  match baseTypeUperFunc  with None -> None | Some baseFunc -> baseFunc.funcName
    let sChoiceIndexName = (lm.lg.getLongTypedefName typeDefinition) + "_index_tmp"
    let localVariables =
        match codec with
        | CommonTypes.Encode  -> []
        | CommonTypes.Decode  -> [(Asn1SIntLocalVariable (sChoiceIndexName, None))]

    let typeDefinitionName = typeDefinition.longTypedefName2 lm.lg.hasModules

    let funcBody (errCode:ErrorCode) (p:CallerScope) =
        let td0 = lm.lg.getChoiceTypeDefinition o.typeDef
        let td = td0.longTypedefName2 lm.lg.hasModules (ToC p.modName)

        let handleChild (nIndexSizeInBits: BigInteger) (i: int) (child: ChChildInfo): string * LocalVariable list * ErrorCode list =
            let chFunc = child.chType.getUperFunction codec
            let uperChildRes =
                match lm.lg.uper.catd with
                | false   -> chFunc.funcBody ({p with arg =  lm.lg.getChChild p.arg (lm.lg.getAsn1ChChildBackendName child) child.chType.isIA5String})
                | true when codec = CommonTypes.Decode -> chFunc.funcBody ({p with arg = Selection.valueEmptyPath ((lm.lg.getAsn1ChChildBackendName child) + "_tmp")})
                | true -> chFunc.funcBody ({p with arg = lm.lg.getChChild p.arg  (lm.lg.getAsn1ChChildBackendName child) child.chType.isIA5String})
            let sChildName = (lm.lg.getAsn1ChChildBackendName child)
            let sChildTypeDef = child.chType.typeDefinitionOrReference.longTypedefName2 lm.lg.hasModules
            let isSequence = isSequenceForJVMelseFalse child.chType.Kind
            let isEnum = isEnumForJVMelseFalse child.chType.Kind
            let sChildInitExpr = child.chType.initFunction.initExpression
            let sChoiceTypeName = typeDefinitionName

            let mk_choice_child (childContent: string): string =
                choice_child (p.arg.joined lm.lg) (lm.lg.getAccess p.arg) (lm.lg.presentWhenName (Some typeDefinition) child) (BigInteger i) nIndexSizeInBits (BigInteger (children.Length - 1)) childContent sChildName sChildTypeDef sChoiceTypeName sChildInitExpr isSequence isEnum codec

            match uperChildRes with
            | None              ->
                let childContent =
                    match lm.lg.uper.catd with
                    | false -> lm.lg.createSingleLineComment "no encoding/decoding is required"
                    | true when codec=Decode ->
                        let childp = ({p with arg = Selection.valueEmptyPath ((lm.lg.getAsn1ChChildBackendName child) + "_tmp")})
                        match child.chType.ActualType.Kind with
                        | NullType _    -> uper_a.decode_nullType childp.arg.receiverId
                        | Sequence _    -> uper_a.decode_empty_sequence_emptySeq childp.arg.receiverId
                        | _             -> lm.lg.createSingleLineComment "no encoding/decoding is required"
                    | true   -> lm.lg.createSingleLineComment "no encoding/decoding is required"
                mk_choice_child childContent, [], []
            | Some childContent ->
                mk_choice_child childContent.funcBody, childContent.localVariables, childContent.errCodes

        match baseFuncName with
        | None ->
            let nIndexSizeInBits = (GetNumberOfBitsForNonNegativeInteger (BigInteger (children.Length - 1)))
<<<<<<< HEAD
            let childrenContent3 = children |> List.mapi (handleChild nIndexSizeInBits)
=======
            let childrenContent3 =
                children |> 
                List.mapi(fun i child ->
                    let chFunc = child.chType.getUperFunction codec
                    let uperChildRes = 
                        match lm.lg.uper.catd with
                        | false   -> chFunc.funcBody ({p with arg =  lm.lg.getChChild p.arg (lm.lg.getAsn1ChChildBackendName child) child.chType.isIA5String})
                        | true when codec = CommonTypes.Decode -> chFunc.funcBody ({p with arg = VALUE ((lm.lg.getAsn1ChChildBackendName child) + "_tmp")})
                        | true -> chFunc.funcBody ({p with arg = lm.lg.getChChild p.arg  (lm.lg.getAsn1ChChildBackendName child) child.chType.isIA5String})
                    let sChildName = (lm.lg.getAsn1ChChildBackendName child)
                    let sChildTypeDef = child.chType.typeDefintionOrReference.longTypedefName2 lm.lg.hasModules //child.chType.typeDefinition.typeDefinitionBodyWithinSeq
                    let isSequence = match child.chType.Kind with | Sequence _ -> true | _ -> false
                    let isEnum = match child.chType.Kind with | Enumerated _ -> true | _ -> false
                    let sChildInitExpr = child.chType.initFunction.initExpression
                    let exprMethodCall = lm.lg.uper.exprMethodCall child.chType.Kind sChildInitExpr
                    let sChoiceTypeName = typeDefinitionName
                    match uperChildRes with
                    | None              -> 
                        let childContent = 
                            match lm.lg.uper.catd with 
                            | false -> lm.lg.createSingleLineComment "no encoding/decoding is required" 
                            | true when codec=Decode -> 
                                let childp = ({p with arg = VALUE ((lm.lg.getAsn1ChChildBackendName child) + "_tmp")})
                                match child.chType.ActualType.Kind with
                                | NullType _    -> uper_a.decode_nullType childp.arg.p
                                | Sequence _    -> uper_a.decode_empty_sequence_emptySeq childp.arg.p
                                | _             -> lm.lg.createSingleLineComment "no encoding/decoding is required"
                            | true   -> lm.lg.createSingleLineComment "no encoding/decoding is required"
                        choice_child p.arg.p (lm.lg.getAccess p.arg) (lm.lg.presentWhenName (Some typeDefinition) child) (BigInteger i) nIndexSizeInBits (BigInteger (children.Length - 1)) childContent sChildName sChildTypeDef sChoiceTypeName (sChildInitExpr + exprMethodCall) isSequence isEnum codec, [], []
                    | Some childContent ->  
                        choice_child p.arg.p (lm.lg.getAccess p.arg) (lm.lg.presentWhenName (Some typeDefinition) child) (BigInteger i) nIndexSizeInBits (BigInteger (children.Length - 1)) childContent.funcBody sChildName sChildTypeDef sChoiceTypeName (sChildInitExpr + exprMethodCall) isSequence isEnum codec, childContent.localVariables, childContent.errCodes )
>>>>>>> a920a96c
            let childrenContent = childrenContent3 |> List.map(fun (s,_,_) -> s)
            let childrenLocalvars = childrenContent3 |> List.collect(fun (_,s,_) -> s)
            let childrenErrCodes = childrenContent3 |> List.collect(fun (_,_,s) -> s)
            let pp, resultExpr = joinedOrAsIdentifier lm codec p
            let ret = choice pp (lm.lg.getAccess p.arg) childrenContent (BigInteger (children.Length - 1)) sChoiceIndexName errCode.errCodeName td nIndexSizeInBits  codec
            Some ({UPERFuncBodyResult.funcBody = ret; errCodes = errCode::childrenErrCodes; localVariables = localVariables@childrenLocalvars; bValIsUnReferenced=false; bBsIsUnReferenced=false; resultExpr=resultExpr})
        | Some baseFuncName ->
            let pp, resultExpr = adaptArgumentPtr lm codec p
            let funcBodyContent = callBaseTypeFunc lm pp baseFuncName codec
            Some ({UPERFuncBodyResult.funcBody = funcBodyContent; errCodes = [errCode]; localVariables = []; bValIsUnReferenced=false; bBsIsUnReferenced=false; resultExpr=resultExpr})

    let soSparkAnnotations = Some(sparkAnnotations lm (lm.lg.getLongTypedefName typeDefinition) codec)

    createUperFunction r lm codec t typeDefinition baseTypeUperFunc  isValidFunc  funcBody soSparkAnnotations  [] us

let createReferenceFunction (r:Asn1AcnAst.AstRoot)  (lm:LanguageMacros) (codec:CommonTypes.Codec) (t:Asn1AcnAst.Asn1Type) (o:Asn1AcnAst.ReferenceType) (typeDefinition:TypeDefinitionOrReference) (isValidFunc: IsValidFunction option) (baseType:Asn1Type) (us:State)  =
    let baseTypeDefinitionName, baseFncName = getBaseFuncName lm typeDefinition o t.id "" codec

    match o.encodingOptions with
    | None          ->
        let t1              = Asn1AcnAstUtilFunctions.GetActualTypeByName r o.modName o.tasName
        let t1WithExtensions = o.resolvedType;
        match TypesEquivalence.uperEquivalence t1 t1WithExtensions with
        | true  ->
            let soSparkAnnotations = Some(sparkAnnotations lm (lm.lg.getLongTypedefName typeDefinition) codec)
            let funcBody (errCode:ErrorCode) (p:CallerScope) =
                match (baseType.getUperFunction codec).funcBody p with
                | Some _    ->
                    let pp, resultExpr =
                        let str = lm.lg.getParamValue t p.arg codec
                        match codec, lm.lg.decodingKind with
                        | Decode, Copy ->
                            let toc = ToC str
                            toc, Some toc
                        | _ -> str, None
                    let funcBodyContent = callBaseTypeFunc lm pp baseFncName codec
                    Some {UPERFuncBodyResult.funcBody = funcBodyContent; errCodes = [errCode]; localVariables = []; bValIsUnReferenced=false; bBsIsUnReferenced=false ; resultExpr=resultExpr}
                | None      -> None
            createUperFunction r lm codec t typeDefinition None  isValidFunc  funcBody soSparkAnnotations [] us
        | false ->
            baseType.getUperFunction codec, us
    | Some opts  ->
        let octet_string_containing_func  = lm.uper.octet_string_containing_func
        let bit_string_containing_func  = lm.uper.bit_string_containing_func
        let soSparkAnnotations = Some(sparkAnnotations lm (lm.lg.getLongTypedefName typeDefinition) codec)
        let funcBody (errCode:ErrorCode) (p:CallerScope) =
            match (baseType.getUperFunction codec).funcBody p with
            | Some _    ->
                let pp, resultExpr =
                    let str = lm.lg.getParamValue t p.arg codec
                    match codec, lm.lg.decodingKind with
                    | Decode, Copy ->
                        let toc = ToC str
                        toc, Some toc
                    | _ -> str, None
                let nBits = GetNumberOfBitsForNonNegativeInteger (opts.maxSize.uper - opts.minSize.uper)
                let sReqBytesForUperEncoding = sprintf "%s_REQUIRED_BYTES_FOR_ENCODING" baseTypeDefinitionName
                let sReqBitForUperEncoding = sprintf "%s_REQUIRED_BITS_FOR_ENCODING" baseTypeDefinitionName
                let funcBodyContent =
                    match opts.octOrBitStr with
                    | ContainedInOctString  -> octet_string_containing_func pp baseFncName sReqBytesForUperEncoding nBits opts.minSize.uper opts.maxSize.uper codec
                    | ContainedInBitString  -> bit_string_containing_func pp baseFncName sReqBytesForUperEncoding sReqBitForUperEncoding nBits opts.minSize.uper opts.maxSize.uper codec
                Some {UPERFuncBodyResult.funcBody = funcBodyContent; errCodes = [errCode]; localVariables = []; bValIsUnReferenced=false; bBsIsUnReferenced=false; resultExpr=resultExpr}
            | None      -> None
        createUperFunction r lm codec t typeDefinition None  isValidFunc  funcBody soSparkAnnotations  [] us
<|MERGE_RESOLUTION|>--- conflicted
+++ resolved
@@ -293,10 +293,7 @@
         let Enumerated_item    = lm.uper.Enumerated_item
         let typeDef0 = lm.lg.getEnumTypeDefinition o.typeDef
         let td =  typeDef0.longTypedefName2 lm.lg.hasModules  (ToC p.modName)
-<<<<<<< HEAD
         let pp, resultExpr = adaptArgumentValue lm codec p
-=======
->>>>>>> a920a96c
         let nMin = 0I
         let nMax = BigInteger(Seq.length o.items) - 1I
         let nLastItemIndex      = nMax
@@ -308,7 +305,6 @@
         {UPERFuncBodyResult.funcBody = funcBodyContent; errCodes = [errCode]; localVariables = []; bValIsUnReferenced=false; bBsIsUnReferenced=false; resultExpr=resultExpr}
     let soSparkAnnotations = Some(sparkAnnotations lm (lm.lg.getLongTypedefName typeDefinition) codec)
     createUperFunction r lm codec t typeDefinition baseTypeUperFunc  isValidFunc  (fun e p -> Some (funcBody e p)) soSparkAnnotations [] us
-
 
 let C64K = BigInteger 0x10000
 let C48K = BigInteger 0xC000
@@ -772,41 +768,7 @@
         match baseFuncName with
         | None ->
             let nIndexSizeInBits = (GetNumberOfBitsForNonNegativeInteger (BigInteger (children.Length - 1)))
-<<<<<<< HEAD
             let childrenContent3 = children |> List.mapi (handleChild nIndexSizeInBits)
-=======
-            let childrenContent3 =
-                children |> 
-                List.mapi(fun i child ->
-                    let chFunc = child.chType.getUperFunction codec
-                    let uperChildRes = 
-                        match lm.lg.uper.catd with
-                        | false   -> chFunc.funcBody ({p with arg =  lm.lg.getChChild p.arg (lm.lg.getAsn1ChChildBackendName child) child.chType.isIA5String})
-                        | true when codec = CommonTypes.Decode -> chFunc.funcBody ({p with arg = VALUE ((lm.lg.getAsn1ChChildBackendName child) + "_tmp")})
-                        | true -> chFunc.funcBody ({p with arg = lm.lg.getChChild p.arg  (lm.lg.getAsn1ChChildBackendName child) child.chType.isIA5String})
-                    let sChildName = (lm.lg.getAsn1ChChildBackendName child)
-                    let sChildTypeDef = child.chType.typeDefintionOrReference.longTypedefName2 lm.lg.hasModules //child.chType.typeDefinition.typeDefinitionBodyWithinSeq
-                    let isSequence = match child.chType.Kind with | Sequence _ -> true | _ -> false
-                    let isEnum = match child.chType.Kind with | Enumerated _ -> true | _ -> false
-                    let sChildInitExpr = child.chType.initFunction.initExpression
-                    let exprMethodCall = lm.lg.uper.exprMethodCall child.chType.Kind sChildInitExpr
-                    let sChoiceTypeName = typeDefinitionName
-                    match uperChildRes with
-                    | None              -> 
-                        let childContent = 
-                            match lm.lg.uper.catd with 
-                            | false -> lm.lg.createSingleLineComment "no encoding/decoding is required" 
-                            | true when codec=Decode -> 
-                                let childp = ({p with arg = VALUE ((lm.lg.getAsn1ChChildBackendName child) + "_tmp")})
-                                match child.chType.ActualType.Kind with
-                                | NullType _    -> uper_a.decode_nullType childp.arg.p
-                                | Sequence _    -> uper_a.decode_empty_sequence_emptySeq childp.arg.p
-                                | _             -> lm.lg.createSingleLineComment "no encoding/decoding is required"
-                            | true   -> lm.lg.createSingleLineComment "no encoding/decoding is required"
-                        choice_child p.arg.p (lm.lg.getAccess p.arg) (lm.lg.presentWhenName (Some typeDefinition) child) (BigInteger i) nIndexSizeInBits (BigInteger (children.Length - 1)) childContent sChildName sChildTypeDef sChoiceTypeName (sChildInitExpr + exprMethodCall) isSequence isEnum codec, [], []
-                    | Some childContent ->  
-                        choice_child p.arg.p (lm.lg.getAccess p.arg) (lm.lg.presentWhenName (Some typeDefinition) child) (BigInteger i) nIndexSizeInBits (BigInteger (children.Length - 1)) childContent.funcBody sChildName sChildTypeDef sChoiceTypeName (sChildInitExpr + exprMethodCall) isSequence isEnum codec, childContent.localVariables, childContent.errCodes )
->>>>>>> a920a96c
             let childrenContent = childrenContent3 |> List.map(fun (s,_,_) -> s)
             let childrenLocalvars = childrenContent3 |> List.collect(fun (_,s,_) -> s)
             let childrenErrCodes = childrenContent3 |> List.collect(fun (_,_,s) -> s)
@@ -871,4 +833,4 @@
                     | ContainedInBitString  -> bit_string_containing_func pp baseFncName sReqBytesForUperEncoding sReqBitForUperEncoding nBits opts.minSize.uper opts.maxSize.uper codec
                 Some {UPERFuncBodyResult.funcBody = funcBodyContent; errCodes = [errCode]; localVariables = []; bValIsUnReferenced=false; bBsIsUnReferenced=false; resultExpr=resultExpr}
             | None      -> None
-        createUperFunction r lm codec t typeDefinition None  isValidFunc  funcBody soSparkAnnotations  [] us
+        createUperFunction r lm codec t typeDefinition None  isValidFunc  funcBody soSparkAnnotations  [] us