--- conflicted
+++ resolved
@@ -994,13 +994,8 @@
                 | Some dv    ->
                     let fnc = ch.Type.initFunction.initByAsn1Value
                     let chContent =  fnc {p with arg = lm.lg.getSeqChild p.arg (lm.lg.getAsn1ChildBackendName ch) ch.Type.isIA5String} (mapValue dv).kind
-<<<<<<< HEAD
                     let funcBody = initTestCase_sequence_child p.arg.p (lm.lg.getAccess p.arg) (lm.lg.getAsn1ChildBackendName ch) chContent ch.Optionality.IsSome
-                    {InitFunctionResult.funcBody = funcBody; localVariables = [] }, None
-=======
-                    let funcBody = initTestCase_sequence_child p.arg.p (lm.lg.getAcces p.arg) (lm.lg.getAsn1ChildBackendName ch) chContent ch.Optionality.IsSome
                     {InitFunctionResult.funcBody = funcBody; localVariables = [] }, nonEmbeddedChildrenFunc
->>>>>>> 04d7fe96
                     
                     
             let nonPresenceFunc () =  
