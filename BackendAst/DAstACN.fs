--- conflicted
+++ resolved
@@ -318,16 +318,18 @@
     let funcBody = handleAlignmentForAsn1Types r lm codec t.acnAlignment funcBody
     let funcBody = lm.lg.adaptAcnFuncBody r deps funcBody isValidFuncName t codec
 
-<<<<<<< HEAD
+    // changes from ESA/master:
+    // let p : CodegenScope = lm.lg.getParamType t codec
+    // let varName = p.accessPath.rootId
+    // let sStar = lm.lg.getStar p.accessPath
+    
+    // changes from ats:
     let sf = lm.lg.getTypeBasedSuffix FunctionType.AcnEncDecFunctionType t.Kind
     let p : CallerScope = lm.lg.getParamTypeSuffix t sf codec
     let varName = p.arg.receiverId
     let sStar = lm.lg.getStar p.arg
-=======
-    let p : CodegenScope = lm.lg.getParamType t codec
-    let varName = p.accessPath.rootId
-    let sStar = lm.lg.getStar p.accessPath
->>>>>>> 4fad284a
+    
+    // end changes
     let sInitialExp = ""
     let func, funcDef, auxiliaries, icdResult, ns2  =
             match funcNameAndtasInfo  with
@@ -2017,11 +2019,7 @@
                 let childTypeDef = child.Type.typeDefinitionOrReference.longTypedefName2 lm.lg.hasModules
                 let childName = lm.lg.getAsn1ChildBackendName child
                 let chFunc = child.Type.getAcnFunction codec
-<<<<<<< HEAD
-                let childSel = lm.lg.getSeqChildDependingOnChoiceParent nestingScope.parents p.arg childName child.Type.isIA5String child.Optionality.IsSome
-=======
-                let childSel = lm.lg.getSeqChild p.accessPath childName child.Type.isIA5String child.Optionality.IsSome
->>>>>>> 4fad284a
+                let childSel = lm.lg.getSeqChildDependingOnChoiceParent nestingScope.parents p.accessPath childName child.Type.isIA5String child.Optionality.IsSome
                 let childP =
                     let newArg = if lm.lg.usesWrappedOptional && childSel.isOptional && codec = Encode then childSel.asLast else childSel
                     {p with accessPath = newArg}
@@ -2516,7 +2514,7 @@
 let emptyIcdFnc fieldName sPresent comments  = [],[]
 
 let createReferenceFunction (r:Asn1AcnAst.AstRoot) (deps:Asn1AcnAst.AcnInsertedFieldDependencies) (lm:LanguageMacros) (codec:CommonTypes.Codec) (t:Asn1AcnAst.Asn1Type) (o:Asn1AcnAst.ReferenceType) (typeDefinition:TypeDefinitionOrReference) (isValidFunc: IsValidFunction option) (baseType:Asn1Type) (us:State)  =
-  let baseTypeDefinitionName, baseFncName = getBaseFuncName lm typeDefinition o t "_ACN" codec
+  let baseTypeDefinitionName, baseFncName = getBaseFuncName lm typeDefinition o t.id "_ACN" codec
 
   //let td = lm.lg.getTypeDefinition t.FT_TypeDefinition
   let getNewSType (r:IcdRow) =
