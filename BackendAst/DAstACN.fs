--- conflicted
+++ resolved
@@ -488,7 +488,6 @@
     let sFirstItemName = lm.lg.getNamedItemBackendName (Some defOrRef)  o.items.Head
     let uperRange = (Concrete (min,max))
     let intTypeClass = getIntEncodingClassByUperRange r.args uperRange
-<<<<<<< HEAD
     let rtlIntType = (DAstTypeDefinition.getIntegerTypeByClass lm intTypeClass)()
     let funcBody (errCode:ErrorCode) (acnArgs: (AcnGenericTypes.RelativePath*AcnGenericTypes.AcnParameter) list) (p:CallerScope)        =
         let td = (lm.lg.getEnumTypeDefinition o.typeDef).longTypedefName2 lm.lg.hasModules (ToC p.modName)
@@ -503,18 +502,6 @@
         let intFuncBody =
             let uperInt (errCode:ErrorCode) (p:CallerScope) =
                 let pp, resultExpr = adaptArgument lm codec p
-=======
-    let rtlIntType = (DAstTypeDefinition.getIntererTypeByClass lm intTypeClass)()
-    let localVar, intVal =
-        let lv = lm.lg.acn.createLocalVariableEnum rtlIntType
-        lv, lv.VarName
-    let pVal = {CallerScope.modName = typeId.ModName; arg = VALUE intVal}
-    let funcBody (errCode:ErroCode) (acnArgs: (AcnGenericTypes.RelativePath*AcnGenericTypes.AcnParameter) list) (p:CallerScope)        = 
-        let td = (lm.lg.getEnmTypeDefintion o.typeDef).longTypedefName2 lm.lg.hasModules (ToC p.modName)
-        let intFuncBody = 
-            let uperInt (errCode:ErroCode) (p:CallerScope) = 
-                let pp = match codec with CommonTypes.Encode -> lm.lg.getValue p.arg | CommonTypes.Decode -> lm.lg.getPointer p.arg
->>>>>>> a920a96c
                 let castPp  = DAstUPer.castPp r lm codec pp intTypeClass
                 let sSsuffix = DAstUPer.getIntDecFuncSuffix intTypeClass
                 let word_size_in_bits = (int r.args.integerSizeInBytes)*8
@@ -1344,22 +1331,7 @@
                 chc.children |>
                 List.map(fun ch ->
                     let pres = ch.acnPresentWhenConditions |> Seq.find(fun x -> x.relativePath = relPath)
-<<<<<<< HEAD
-                    let presentWhenName =
-                        match ST.lang with
-                        | Scala -> chc.typeDef[Scala].typeName + "." + ch.presentWhenName
-                        | _ -> ch.presentWhenName
-                    // Note: we always store the integer as a asn1SccSint or asn1SccUint, therefore
-                    // we do not need the exact integer class (i.e. bit width). However, some backends
-                    // such as Scala requires the signedness to be passed.
-                    let unsigned =
-                        match child.Type with
-                        | AcnInteger int -> int.isUnsigned
-                        | AcnNullType _ -> true
-                        | _ -> raise (BugErrorException "???")
-=======
                     let presentWhenName = lm.lg.getChoiceChildPresentWhenName chc ch
->>>>>>> a920a96c
                     match pres with
                     | PresenceInt   (_, intVal) -> choiceDependencyIntPres_child v presentWhenName (lm.lg.asn1SccIntValueToString intVal.Value unsigned)
                     | PresenceStr   (_, strVal) -> raise(SemanticError(strVal.Location, "Unexpected presence condition. Expected integer, found string")))
@@ -1384,22 +1356,11 @@
         let updateFunc (child: AcnChild) (vTarget : CallerScope) (pSrcRoot : CallerScope)  =
             let v = lm.lg.getValue vTarget.arg
             let choicePath, checkPath = getAccessFromScopeNodeList d.asn1Type false lm pSrcRoot
-<<<<<<< HEAD
-            let arrsChildUpdates =
-                chc.children |>
-                List.map(fun ch ->
-                    let pres = ch.acnPresentWhenConditions |> Seq.find(fun x -> x.relativePath = relPath)
-                    let presentWhenName =
-                        match ST.lang with
-                        | Scala -> chc.typeDef[Scala].typeName + "." + ch.presentWhenName
-                        | _ -> ch.presentWhenName
-=======
             let arrsChildUpdates = 
                 chc.children |> 
                 List.map(fun ch -> 
                     let pres = ch.acnPresentWhenConditions |> Seq.find(fun x -> x.relativePath = relPath)                    
                     let presentWhenName = lm.lg.getChoiceChildPresentWhenName chc ch
->>>>>>> a920a96c
                     match pres with
                     | PresenceInt   (_, intVal) ->
                         raise(SemanticError(intVal.Location, "Unexpected presence condition. Expected string, found integer"))
@@ -1742,7 +1703,6 @@
                     | None -> None, us
 
                 //handle present-when acn property
-<<<<<<< HEAD
                 let present_when_statements, existVar, ns2 =
                     let acnPresenceStatement, lvs, errCodes, existVar, ns1b =
                         match child.Optionality with
@@ -1778,35 +1738,6 @@
                     {acnStatement=AcnPresenceStatement; body=acnPresenceStatement; lvs=lvs; errCodes=errCodes}, existVar, ns1b
 
                 let childEncDecStatement, childResultExpr, ns3 =
-=======
-                let present_when_statements, ns2 =
-                        let acnPresenceStatement, errCodes, ns1b = 
-                            match child.Optionality with
-                            | Some (Asn1AcnAst.Optional opt)   -> 
-                                match opt.acnPresentWhen with
-                                | None    -> None, [], ns1
-                                | Some (PresenceWhenBool _)    -> 
-                                    match codec with
-                                    | Codec.Encode  -> None, [], ns1
-                                    | Codec.Decode  ->
-                                        let getExternaField (r:Asn1AcnAst.AstRoot) (deps:Asn1AcnAst.AcnInsertedFieldDependencies) asn1TypeIdWithDependency =
-                                            let filterDependency (d:AcnDependency) =
-                                                match d.dependencyKind with
-                                                | AcnDepPresenceBool   -> true
-                                                | _                    -> false
-                                            getExternaField0 r deps asn1TypeIdWithDependency filterDependency
-                                        let extField = getExternaField r deps child.Type.id
-                                        Some(sequence_presense_optChild_pres_bool p.arg.p (lm.lg.getAccess p.arg) (lm.lg.getAsn1ChildBackendName child) extField codec), [], ns1
-                                | Some (PresenceWhenBoolExpression exp)    -> 
-                                    let _errCodeName         = ToC ("ERR_ACN" + (codec.suffix.ToUpper()) + "_" + ((child.Type.id.AcnAbsPath |> Seq.skip 1 |> Seq.StrJoin("-")).Replace("#","elm")) + "_PRESENT_WHEN_EXP_FAILED")
-                                    let errCode, ns1a = getNextValidErrorCode ns1 _errCodeName None
-                                    let retExp = acnExpressionToBackendExpression o p exp
-                                    Some(sequence_presense_optChild_pres_acn_expression p.arg.p (lm.lg.getAccess p.arg) (lm.lg.getAsn1ChildBackendName child) retExp errCode.errCodeName codec), [errCode], ns1a
-                            | _                 -> None, [], ns1
-                        [(AcnPresenceStatement, acnPresenceStatement, [], errCodes)], ns1b
-
-                let childEncDecStatement, ns3 = 
->>>>>>> a920a96c
                     match childContentResult with
                     | None ->
                         // Copy-decoding expects to have a result expression (even if unused), so we pick the initExpression
